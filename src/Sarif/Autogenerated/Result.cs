--- conflicted
+++ resolved
@@ -218,15 +218,9 @@
         /// <param name="properties">
         /// An initialization value for the <see cref="P: Properties" /> property.
         /// </param>
-<<<<<<< HEAD
-        public Result(string ruleId, string ruleKey, ResultLevel level, string message, string richMessage, TemplatedMessage templatedMessage, FileLocation analysisTarget, IEnumerable<Location> locations, string snippet, string id, IDictionary<string, string> toolFingerprintContributions, IEnumerable<Stack> stacks, IEnumerable<CodeFlow> codeFlows, IEnumerable<AnnotatedCodeLocation> relatedLocations, SuppressionStates suppressionStates, BaselineState baselineState, IEnumerable<AnalysisToolLogFileContents> conversionProvenance, IEnumerable<Fix> fixes, IDictionary<string, SerializedPropertyInfo> properties)
-        {
-            Init(ruleId, ruleKey, level, message, richMessage, templatedMessage, analysisTarget, locations, snippet, id, toolFingerprintContributions, stacks, codeFlows, relatedLocations, suppressionStates, baselineState, conversionProvenance, fixes, properties);
-=======
-        public Result(string ruleId, string ruleKey, ResultLevel level, string message, string richMessage, TemplatedMessage templatedMessage, IEnumerable<Location> locations, string snippet, string id, IDictionary<string, string> toolFingerprintContributions, IEnumerable<Stack> stacks, IEnumerable<CodeFlow> codeFlows, IEnumerable<AnnotatedCodeLocation> relatedLocations, SuppressionStates suppressionStates, IEnumerable<Attachment> attachments, BaselineState baselineState, IEnumerable<AnalysisToolLogFileContents> conversionProvenance, IEnumerable<Fix> fixes, IDictionary<string, SerializedPropertyInfo> properties)
-        {
-            Init(ruleId, ruleKey, level, message, richMessage, templatedMessage, locations, snippet, id, toolFingerprintContributions, stacks, codeFlows, relatedLocations, suppressionStates, attachments, baselineState, conversionProvenance, fixes, properties);
->>>>>>> 4ff473c7
+        public Result(string ruleId, string ruleKey, ResultLevel level, string message, string richMessage, TemplatedMessage templatedMessage, FileLocation analysisTarget, IEnumerable<Location> locations, string snippet, string id, IDictionary<string, string> toolFingerprintContributions, IEnumerable<Stack> stacks, IEnumerable<CodeFlow> codeFlows, IEnumerable<AnnotatedCodeLocation> relatedLocations, SuppressionStates suppressionStates, IEnumerable<Attachment> attachments, BaselineState baselineState, IEnumerable<AnalysisToolLogFileContents> conversionProvenance, IEnumerable<Fix> fixes, IDictionary<string, SerializedPropertyInfo> properties)
+        {
+            Init(ruleId, ruleKey, level, message, richMessage, templatedMessage, analysisTarget, locations, snippet, id, toolFingerprintContributions, stacks, codeFlows, relatedLocations, suppressionStates, attachments, baselineState, conversionProvenance, fixes, properties);
         }
 
         /// <summary>
@@ -245,11 +239,7 @@
                 throw new ArgumentNullException(nameof(other));
             }
 
-<<<<<<< HEAD
-            Init(other.RuleId, other.RuleKey, other.Level, other.Message, other.RichMessage, other.TemplatedMessage, other.AnalysisTarget, other.Locations, other.Snippet, other.Id, other.ToolFingerprintContributions, other.Stacks, other.CodeFlows, other.RelatedLocations, other.SuppressionStates, other.BaselineState, other.ConversionProvenance, other.Fixes, other.Properties);
-=======
-            Init(other.RuleId, other.RuleKey, other.Level, other.Message, other.RichMessage, other.TemplatedMessage, other.Locations, other.Snippet, other.Id, other.ToolFingerprintContributions, other.Stacks, other.CodeFlows, other.RelatedLocations, other.SuppressionStates, other.Attachments, other.BaselineState, other.ConversionProvenance, other.Fixes, other.Properties);
->>>>>>> 4ff473c7
+            Init(other.RuleId, other.RuleKey, other.Level, other.Message, other.RichMessage, other.TemplatedMessage, other.AnalysisTarget, other.Locations, other.Snippet, other.Id, other.ToolFingerprintContributions, other.Stacks, other.CodeFlows, other.RelatedLocations, other.SuppressionStates, other.Attachments, other.BaselineState, other.ConversionProvenance, other.Fixes, other.Properties);
         }
 
         ISarifNode ISarifNode.DeepClone()
@@ -270,11 +260,7 @@
             return new Result(this);
         }
 
-<<<<<<< HEAD
-        private void Init(string ruleId, string ruleKey, ResultLevel level, string message, string richMessage, TemplatedMessage templatedMessage, FileLocation analysisTarget, IEnumerable<Location> locations, string snippet, string id, IDictionary<string, string> toolFingerprintContributions, IEnumerable<Stack> stacks, IEnumerable<CodeFlow> codeFlows, IEnumerable<AnnotatedCodeLocation> relatedLocations, SuppressionStates suppressionStates, BaselineState baselineState, IEnumerable<AnalysisToolLogFileContents> conversionProvenance, IEnumerable<Fix> fixes, IDictionary<string, SerializedPropertyInfo> properties)
-=======
-        private void Init(string ruleId, string ruleKey, ResultLevel level, string message, string richMessage, TemplatedMessage templatedMessage, IEnumerable<Location> locations, string snippet, string id, IDictionary<string, string> toolFingerprintContributions, IEnumerable<Stack> stacks, IEnumerable<CodeFlow> codeFlows, IEnumerable<AnnotatedCodeLocation> relatedLocations, SuppressionStates suppressionStates, IEnumerable<Attachment> attachments, BaselineState baselineState, IEnumerable<AnalysisToolLogFileContents> conversionProvenance, IEnumerable<Fix> fixes, IDictionary<string, SerializedPropertyInfo> properties)
->>>>>>> 4ff473c7
+        private void Init(string ruleId, string ruleKey, ResultLevel level, string message, string richMessage, TemplatedMessage templatedMessage, FileLocation analysisTarget, IEnumerable<Location> locations, string snippet, string id, IDictionary<string, string> toolFingerprintContributions, IEnumerable<Stack> stacks, IEnumerable<CodeFlow> codeFlows, IEnumerable<AnnotatedCodeLocation> relatedLocations, SuppressionStates suppressionStates, IEnumerable<Attachment> attachments, BaselineState baselineState, IEnumerable<AnalysisToolLogFileContents> conversionProvenance, IEnumerable<Fix> fixes, IDictionary<string, SerializedPropertyInfo> properties)
         {
             RuleId = ruleId;
             RuleKey = ruleKey;
