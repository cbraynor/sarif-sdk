--- conflicted
+++ resolved
@@ -19,16 +19,6 @@
     public class UrisMustBeValidTests : ValidationSkimmerTestsBase<UrisMustBeValid>
     {
         [Fact(DisplayName = nameof(UrisMustBeValid_ReportsInvalidSarif))]
-<<<<<<< HEAD
-        public void UrisMustBeValid_ReportsInvalidSarif() =>
-            // We need to disable compatibility transformations for any files that require
-            // a malformed schema or malformed JSON, as this code fixes those things up
-            Verify("Invalid.sarif", disablePrereleaseCompatibilityTransform: true);
-
-        [Fact(DisplayName = nameof(UrisMustBeValid_AcceptsValidSarif))]
-
-        public void UrisMustBeValid_AcceptsValidSarif() => Verify("Valid.sarif");
-=======
         public void UrisMustBeValid_ReportsInvalidSarif()
         {
             // We need to disable compatibility transformations for any files that require
@@ -44,6 +34,5 @@
         {
             Verify("Valid.sarif");
         }
->>>>>>> 9c18164a
     }
 }