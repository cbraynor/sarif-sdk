// Copyright (c) Microsoft. All rights reserved.
// Licensed under the MIT license. See LICENSE file in the project root for full license information.

namespace Microsoft.CodeAnalysis.Sarif
{
    public static class VersionConstants
    {
<<<<<<< HEAD
        public const string Prerelease = "";
        public const string AssemblyVersion = "2.1.0";
        public const string PackageVersionSuffix = "-rtm.0";
        public const string FileVersion = AssemblyVersion + ".0";
=======
        public const string SchemaVersionAsPublishedToSchemaStoreOrg = "2.1.0-rtm.0";
        public const string StableSarifVersion = "2.1.0";
>>>>>>> 0cb0112d
    }
}<|MERGE_RESOLUTION|>--- conflicted
+++ resolved
@@ -5,14 +5,7 @@
 {
     public static class VersionConstants
     {
-<<<<<<< HEAD
-        public const string Prerelease = "";
-        public const string AssemblyVersion = "2.1.0";
-        public const string PackageVersionSuffix = "-rtm.0";
-        public const string FileVersion = AssemblyVersion + ".0";
-=======
         public const string SchemaVersionAsPublishedToSchemaStoreOrg = "2.1.0-rtm.0";
         public const string StableSarifVersion = "2.1.0";
->>>>>>> 0cb0112d
     }
 }