﻿// Copyright (c) Microsoft. All rights reserved.
// Licensed under the MIT license. See LICENSE file in the project root for full license information.

using System;
using System.Collections.Generic;
using System.Diagnostics;
using System.IO;
using System.Linq;
using System.Reflection;
using System.Threading.Tasks;
using Microsoft.ApplicationInsights.Channel;
using Microsoft.CodeAnalysis.Sarif.Visitors;
using Microsoft.CodeAnalysis.WorkItems;
using Microsoft.Extensions.DependencyInjection;
using Microsoft.Extensions.Logging;
using Microsoft.TeamFoundation.Common;
using Microsoft.WorkItems;
using Microsoft.WorkItems.Logging;
using Newtonsoft.Json;

namespace Microsoft.CodeAnalysis.Sarif.WorkItems
{
    public class SarifWorkItemFiler : IDisposable
    {
        private readonly object m_syncRoot = new object();
        private FilingClient m_filingClient = null;

        /// <summary>
        /// Initializes a new instance of the <see cref="SarifWorkItemFiler"> class.</see>
        /// </summary>
        /// <param name="filingUri">
        /// The uri to the remote filing host.
        /// </param>
        /// <param name="filingContext">
        /// A starting context object that configures the work item filing operation. In the
        /// current implementation, this context is copied for each SARIF file (if any) split
        /// from the input log and then further elaborated upon.
        /// </param>
        public SarifWorkItemFiler(Uri filingUri = null, SarifWorkItemContext filingContext = null)
        {
            this.FilingContext = filingContext ?? new SarifWorkItemContext { WorkItemFilerUri = filingUri };
            filingUri = filingUri ?? this.FilingContext.WorkItemFilerUri;

            if (filingUri == null) { throw new ArgumentNullException(nameof(filingUri)); };

            if (filingUri != this.FilingContext.WorkItemFilerUri)
            {
                // Inconsistent URIs were provided in 'filingContext' and 'filingUri'; arguments.
                throw new InvalidOperationException(WorkItemsResources.InconsistentHostUrisProvided);
            }

            this.Logger = ServiceProviderFactory.ServiceProvider.GetService<ILogger>();
            Assembly.GetExecutingAssembly().LogIdentity();

            this.FiledWorkItems = new List<WorkItemModel>();
        }

        public FilingClient FilingClient 
        {
            get
            {
                if (m_filingClient == null)
                {
                    lock (m_syncRoot)
                    {
                        if (m_filingClient == null)
                        {
                            this.FilingClient = FilingClientFactory.Create(this.FilingContext.HostUri);
                        }
                    }
                }

                return m_filingClient;
            }
            set
            {
                m_filingClient = value;
            }
        }

        public SarifWorkItemContext FilingContext { get; }

        public List<WorkItemModel> FiledWorkItems { get; private set; }

        public FilingResult FilingResult { get; private set; }

        internal ILogger Logger { get; }

        public virtual SarifLog FileWorkItems(Uri sarifLogFileLocation)
        {
            sarifLogFileLocation = sarifLogFileLocation ?? throw new ArgumentNullException(nameof(sarifLogFileLocation));

            if (sarifLogFileLocation.IsAbsoluteUri && sarifLogFileLocation.Scheme == UriUtilities.FileScheme)
            {
                if (sarifLogFileLocation.IsAbsoluteUri && sarifLogFileLocation.Scheme == UriUtilities.FileScheme.WithColon())
                {
                    using (var stream = new FileStream(sarifLogFileLocation.LocalPath, FileMode.Open, FileAccess.Read))
                    using (var reader = new StreamReader(stream))
                    using (var jsonReader = new JsonTextReader(reader))
                    {
                        var serializer = new JsonSerializer();
                        SarifLog sarifLog = serializer.Deserialize<SarifLog>(jsonReader);
                        return FileWorkItems(sarifLog);
                    }
                }
            }
            throw new ArgumentException($"Specified URI was not an absolute file URI: {sarifLogFileLocation}");
        }

        public virtual SarifLog FileWorkItems(string sarifLogFileContents)
        {
            SarifLog sarifLog = ConvertToSarifLog(sarifLogFileContents);
            return FileWorkItems(sarifLog);
        }

        public virtual SarifLog FileWorkItems(SarifLog sarifLog)
        {
            using (Logger.BeginScopeContext(nameof(FileWorkItems)))
            {
                sarifLog = sarifLog ?? throw new ArgumentNullException(nameof(sarifLog));
                sarifLog.SetProperty(LOGID_PROPERTY_NAME, Guid.NewGuid());

                IReadOnlyList<SarifLog> logsToProcess = SplitLogFile(sarifLog);

                int logsToProcessCount = logsToProcess.Count;

#if DEBUG
                if (!int.TryParse(Environment.GetEnvironmentVariable("SARIFTEST_FILINGLIMIT"), out logsToProcessCount))
                {
                    logsToProcessCount = logsToProcess.Count;
                }
#endif

                Logger.LogInformation("Connecting to filing client: {accountOrOrganization}", this.FilingClient.AccountOrOrganization);
                this.FilingClient.Connect(this.FilingContext.PersonalAccessToken).Wait();

                for (int splitFileIndex = 0; splitFileIndex < logsToProcessCount; splitFileIndex++)
                {
                    SarifLog splitLog = logsToProcess[splitFileIndex];
                    SarifWorkItemModel sarifWorkItemModel = FileWorkItemInternal(splitLog, this.FilingContext);

                    // IMPORTANT: as we update our partitioned logs, we are actually modifying the input log file 
                    // as well. That's because our partitioning is configured to reuse references to existing
                    // run and result objects, even though they are partitioned into a separate log file. 
                    // This approach also us to update the original log file with the filed work item details
                    // without requiring us to build a map of results between the original log and its
                    // partioned log files.
                    //
                    if (sarifWorkItemModel != null)
                    {
                        UpdateLogWithWorkItemDetails(splitLog, sarifWorkItemModel.HtmlUri, sarifWorkItemModel.Uri);
                    }
                }

                return sarifLog;
            }
        }

        public static SarifLog ConvertToSarifLog(string sarifLogFileContents)
        {
            sarifLogFileContents = sarifLogFileContents ?? throw new ArgumentNullException(nameof(sarifLogFileContents));

            SarifLog sarifLog = JsonConvert.DeserializeObject<SarifLog>(sarifLogFileContents);

            return sarifLog;
        }

        public virtual IReadOnlyList<SarifLog> SplitLogFile(SarifLog sarifLog)
        {
            IList<SarifLog> logsToProcess;

            using (Logger.BeginScopeContext(nameof(SplitLogFile)))
            {
                sarifLog = sarifLog ?? throw new ArgumentNullException(nameof(sarifLog));

                this.FilingResult = FilingResult.None;
                this.FiledWorkItems = new List<WorkItemModel>();

                sarifLog = sarifLog ?? throw new ArgumentNullException(nameof(sarifLog));

                OptionallyEmittedData optionallyEmittedData = this.FilingContext.DataToRemove;
                if (optionallyEmittedData != OptionallyEmittedData.None)
                {
                    Logger.LogDebug("Removing optional data.");
                    var dataRemovingVisitor = new RemoveOptionalDataVisitor(optionallyEmittedData);
                    dataRemovingVisitor.Visit(sarifLog);
                }

                optionallyEmittedData = this.FilingContext.DataToInsert;
                if (optionallyEmittedData != OptionallyEmittedData.None)
                {
                    Logger.LogDebug("Inserting optional data.");
                    var dataInsertingVisitor = new InsertOptionalDataVisitor(optionallyEmittedData);
                    dataInsertingVisitor.Visit(sarifLog);
                }

                using (Logger.BeginScopeContext("Splitting visitor"))
                {
                    SplittingStrategy splittingStrategy = this.FilingContext.SplittingStrategy;

                    Logger.LogInformation($"Splitting strategy - {splittingStrategy}");

                    if (splittingStrategy == SplittingStrategy.None)
                    {
                        return new[] { sarifLog };
                    }

                    PartitionFunction<string> partitionFunction = null;

                    Stopwatch splittingStopwatch = Stopwatch.StartNew();

                    switch (splittingStrategy)
                    {
                        case SplittingStrategy.PerRun:
                        {
                            partitionFunction = (result) => result.ShouldBeFiled() ? "Include" : null;
                            break;
                        }
                        case SplittingStrategy.PerResult:
                        {
                            partitionFunction = (result) => result.ShouldBeFiled() ? Guid.NewGuid().ToString() : null;
                            break;
                        }
                        case SplittingStrategy.PerRunPerOrgPerEntityTypePerPartialFingerprint:
                        {
                            partitionFunction = (result) => result.ShouldBeFiled() ? result.GetFingerprintSplittingStrategyId() : null;
                            break;
                        }
                        case SplittingStrategy.PerRunPerOrgPerEntityTypePerRepositoryPerPartialFingerprint:
                        {
                            partitionFunction = (result) => result.ShouldBeFiled() ? result.GetPerRepositoryFingerprintSplittingStrategyId() : null;
                            break;
                        }
                        default:
                        {
                            throw new ArgumentOutOfRangeException($"SplittingStrategy: {splittingStrategy}");
                        }
                    }

                    Logger.LogDebug("Begin splitting logs");
                    var partitioningVisitor = new PartitioningVisitor<string>(partitionFunction, deepClone: false);
                    partitioningVisitor.VisitSarifLog(sarifLog);

                    Logger.LogDebug("Begin retrieving split logs");
                    logsToProcess = new List<SarifLog>(partitioningVisitor.GetPartitionLogs().Values);

                    Logger.LogDebug("End retrieving split logs");

                    var logsToProcessMetrics = new Dictionary<string, object>
                    {
                        { "splittingStrategy", splittingStrategy },
                        { "logsToProcessCount", logsToProcess.Count },
                        { "splittingDurationInMilliseconds", splittingStopwatch.ElapsedMilliseconds },
                    };

                    this.Logger.LogMetrics(EventIds.LogsToProcessMetrics, logsToProcessMetrics);
                    splittingStopwatch.Stop();
                }
            }

            if (logsToProcess != null && !this.FilingContext.ShouldFileUnchanged)
            {
                // Remove any logs that do not contain at least one result with a New or None baselinestate.
                logsToProcess = logsToProcess.Where(log => log?.Runs?.Any(run => run.Results?.Any(result => result.BaselineState == BaselineState.New || result.BaselineState == BaselineState.None) == true) == true).ToList();
            }

            return logsToProcess.ToArray();
        }

<<<<<<< HEAD
        internal const string PROGRAMMABLE_URIS_PROPERTY_NAME = "programmableWorkItemUris";

        public SarifWorkItemModel FileWorkItemInternal(SarifLog sarifLog, SarifWorkItemContext filingContext)
=======
        public SarifWorkItemModel FileWorkItemInternal(SarifLog sarifLog, SarifWorkItemContext filingContext, FilingClient filingClient)
>>>>>>> ee6ab476
        {
            using (Logger.BeginScopeContext(nameof(FileWorkItemInternal)))
            {
                string logId = sarifLog.GetProperty<Guid>(LOGID_PROPERTY_NAME).ToString();

                var sarifWorkItemModel = new SarifWorkItemModel(sarifLog, filingContext);

                try
                {

                    using (Logger.BeginScopeContext("RunTransformers"))
                    {
                        foreach (SarifWorkItemModelTransformer transformer in sarifWorkItemModel.Context.Transformers)
                        {
                            SarifWorkItemModel updatedSarifWorkItemModel = transformer.Transform(sarifWorkItemModel);

                            // If a transformer has set the model to null, that indicates 
                            // it should be pulled from the work flow (i.e., not filed).
                            if (updatedSarifWorkItemModel == null)
                            {
                                Dictionary<string, object> customDimentions = new Dictionary<string, object>();
                                customDimentions.Add("TransformerType", transformer.GetType().FullName);
                                LogMetricsForProcessedModel(sarifLog, sarifWorkItemModel, FilingResult.Canceled, customDimentions);
                                return null;
                            }

                            sarifWorkItemModel = updatedSarifWorkItemModel;
                        }
                    }

                    if(this.FilingContext.WorkItemFilerUri.OriginalString.IsNullOrEmpty())
                    {
                        Uri workItemFilerUri = new Uri(sarifWorkItemModel.OwnerOrAccount + "/" + sarifWorkItemModel.RepositoryOrProject);
                        if(!workItemFilerUri.IsAbsoluteUri)
                        {
                            throw new UriFormatException("No valid URI to file work items could be determined.");
                        }
                        this.FilingContext.WorkItemFilerUri = workItemFilerUri;
                    }
                    this.FilingClient = FilingClientFactory.Create(this.FilingContext.WorkItemFilerUri);

                    // The helper below will initialize the sarif work item model with a copy
                    // of the root pipeline filing context. This context will then be initialized
                    // based on the current sarif log file that we're processing.
                    // First intializes the contexts provider to the value in the current filing client.
                    filingContext.CurrentProvider = this.FilingClient.Provider;

                    // Populate the work item with the target organization/repository information.
                    // In ADO, certain fields (such as the area path) will defaut to the 
                    // project name and so this information is used in at least that context.
                    sarifWorkItemModel.OwnerOrAccount = this.FilingClient.AccountOrOrganization;
                    sarifWorkItemModel.RepositoryOrProject = this.FilingClient.ProjectOrRepository;

                    if (filingContext.SyncWorkItemMetadata)
                    {
                        Task<WorkItemModel> getMetadataTask = this.FilingClient.GetWorkItemMetadata(sarifWorkItemModel);
                        getMetadataTask.Wait();
                        sarifWorkItemModel = (SarifWorkItemModel)getMetadataTask.Result;
                    }

                    Task<IEnumerable<WorkItemModel>> task = this.FilingClient.FileWorkItems(new[] { sarifWorkItemModel });
                    task.Wait();
                    this.FiledWorkItems.AddRange(task.Result);

                    LogMetricsForProcessedModel(sarifLog, sarifWorkItemModel, FilingResult.Succeeded);
                }
                catch (Exception ex)
                {
                    this.Logger.LogError(ex, "An exception was raised filing log '{logId}'.", logId);

                    Dictionary<string, object> customDimentions = new Dictionary<string, object>();
                    customDimentions.Add("ExceptionType", ex.GetType().FullName);
                    customDimentions.Add("ExceptionMessage", ex.Message);
                    customDimentions.Add("ExceptionStackTrace", ex.ToString());
                    LogMetricsForProcessedModel(sarifLog, sarifWorkItemModel, FilingResult.ExceptionRaised, customDimentions);
                }

                return sarifWorkItemModel;
            }
        }

        public static void UpdateLogWithWorkItemDetails(SarifLog sarifLog, Uri htmlUri, Uri uri)
        {
            foreach (Run run in sarifLog.Runs)
            {
                if (run.Results == null) { continue; }

                foreach (Result result in run.Results)
                {
                    result.WorkItemUris ??= new List<Uri>();
                    result.WorkItemUris.Add(htmlUri);

                    result.TryGetProperty(PROGRAMMABLE_URIS_PROPERTY_NAME, out List<Uri> programmableUris);

                    programmableUris ??= new List<Uri>();
                    programmableUris.Add(uri);

                    result.SetProperty(PROGRAMMABLE_URIS_PROPERTY_NAME, programmableUris);
                }
            }
        }

        private void LogMetricsForProcessedModel(SarifLog sarifLog, SarifWorkItemModel sarifWorkItemModel, FilingResult filingResult, Dictionary<string, object> additionalCustomDimensions = null)
        {
            additionalCustomDimensions ??= new Dictionary<string, object>();

            this.FilingResult = filingResult;

            string logId = sarifLog.GetProperty<Guid>(LOGID_PROPERTY_NAME).ToString();
            string tags = string.Join(",", sarifWorkItemModel.LabelsOrTags);
            string uris = sarifWorkItemModel.LocationUris?.Count > 0
                ? string.Join(",", sarifWorkItemModel.LocationUris)
                : "";

            var workItemMetrics = new Dictionary<string, object>
                {
                    { "LogId", logId },
                    { "WorkItemModelId", sarifWorkItemModel.Id },
                    { nameof(sarifWorkItemModel.Area), sarifWorkItemModel.Area },
                    { nameof(sarifWorkItemModel.BodyOrDescription), sarifWorkItemModel.BodyOrDescription },
                    { "FilingResult", filingResult.ToString() },
                    { nameof(sarifWorkItemModel.CommentOrDiscussion), sarifWorkItemModel.CommentOrDiscussion },
                    { nameof(sarifWorkItemModel.HtmlUri), sarifWorkItemModel.HtmlUri },
                    { nameof(sarifWorkItemModel.Iteration), sarifWorkItemModel.Iteration },
                    { "LabelsOrTags", tags },
                    { "LocationUri", uris },
                    { nameof(sarifWorkItemModel.Milestone), sarifWorkItemModel.Milestone },
                    { nameof(sarifWorkItemModel.OwnerOrAccount), sarifWorkItemModel.OwnerOrAccount },
                    { nameof(sarifWorkItemModel.RepositoryOrProject), sarifWorkItemModel.RepositoryOrProject },
                    { nameof(sarifWorkItemModel.Title), sarifWorkItemModel.Title },
                    { nameof(sarifWorkItemModel.Uri), sarifWorkItemModel.Uri },
                };

            foreach (string key in additionalCustomDimensions.Keys)
            {
                workItemMetrics.Add(key, additionalCustomDimensions[key]);
            }

            EventId coreEventId;
            switch (filingResult)
            {
                case FilingResult.Canceled:
                    coreEventId = EventIds.WorkItemCanceledCoreMetrics;
                    break;
                case FilingResult.ExceptionRaised:
                    coreEventId = EventIds.WorkItemExceptionCoreMetrics;
                    break;
                default:
                    coreEventId = EventIds.WorkItemFiledCoreMetrics;
                    break;
            }

            this.Logger.LogMetrics(coreEventId, workItemMetrics);

            Dictionary<string, RuleMetrics> ruleIdToMetricsMap = CreateRuleMetricsMap(sarifLog);

            foreach (string tool in ruleIdToMetricsMap.Keys)
            {
                RuleMetrics ruleMetrics = ruleIdToMetricsMap[tool];

                var workItemDetailMetrics = new Dictionary<string, object>
                {
                    { "LogId", logId },
                    { "WorkItemModelId", sarifWorkItemModel.Id },
                    { nameof(ruleMetrics.Tool), ruleMetrics.Tool },
                    { nameof(ruleMetrics.RuleId), ruleMetrics.RuleId },
                    { nameof(ruleMetrics.ErrorCount), ruleMetrics.ErrorCount },
                    { nameof(ruleMetrics.WarningCount), ruleMetrics.WarningCount },
                    { nameof(ruleMetrics.NoteCount), ruleMetrics.NoteCount },
                    { nameof(ruleMetrics.OpenCount), ruleMetrics.OpenCount },
                    { nameof(ruleMetrics.ReviewCount), ruleMetrics.ReviewCount },
                    { nameof(ruleMetrics.SuppressedByTransformerCount), ruleMetrics.SuppressedByTransformerCount }
                };

                this.Logger.LogMetrics(EventIds.WorkItemFiledDetailMetrics, workItemDetailMetrics);
            }
        }

        private Dictionary<string, RuleMetrics> CreateRuleMetricsMap(SarifLog sarifLog)
        {
            var ruleIdToRuleMetricsMap = new Dictionary<string, RuleMetrics>();

            foreach (Run run in sarifLog.Runs)
            {
                if (run.Results == null) { continue; }

                string toolName = run.Tool.Driver.Name;

                foreach (Result result in run.Results)
                {
                    // In our current design, input log files contain only candidate results
                    // to file. A transformer, however, might suppress a result as part of its
                    // operation.
                    Debug.Assert(result.ShouldBeFiled() || result.Suppressions?.Count > 0);

                    string ruleId = result.GetRule(run).Id;
                    string key = toolName + ruleId;

                    if (!ruleIdToRuleMetricsMap.TryGetValue(key, out RuleMetrics ruleMetrics))
                    {
                        ruleIdToRuleMetricsMap[key] = ruleMetrics =
                            new RuleMetrics
                            {
                                Tool = toolName,
                                RuleId = ruleId
                            };
                    }

                    if (result.Kind == ResultKind.Open)
                    {
                        ruleMetrics.OpenCount++;
                        continue;
                    }

                    if (result.Kind == ResultKind.Review)
                    {
                        ruleMetrics.ReviewCount++;
                        continue;
                    }

                    if (result.Suppressions?.Count > 0)
                    {
                        ruleMetrics.SuppressedByTransformerCount++;
                        continue;
                    }

                    switch (result.Level)
                    {
                        case FailureLevel.Error:
                        {
                            ruleMetrics.ErrorCount++;
                            break;
                        }
                        case FailureLevel.Warning:
                        {
                            ruleMetrics.WarningCount++;
                            break;
                        }
                        case FailureLevel.Note:
                        {
                            ruleMetrics.NoteCount++;
                            break;
                        }
                        case FailureLevel.None:
                        {
                            throw new InvalidOperationException();
                        }
                    }
                }
            }
            return ruleIdToRuleMetricsMap;
        }

        private class RuleMetrics
        {
            public string Tool;
            public string RuleId;
            public int ErrorCount;
            public int WarningCount;
            public int NoteCount;
            public int OpenCount;
            public int ReviewCount;
            public int SuppressedByTransformerCount;
        }

        public void Dispose()
        {
            this.FilingClient?.Dispose();
            this.FilingClient = null;

            ITelemetryChannel channel = ServiceProviderFactory.ServiceProvider.GetService<ITelemetryChannel>();
            channel?.Flush();
            channel?.Dispose();
        }

        internal const string PROGRAMMABLE_URIS_PROPERTY_NAME = "programmableWorkItemUris";
        internal const string LOGID_PROPERTY_NAME = "logId";
    }
}<|MERGE_RESOLUTION|>--- conflicted
+++ resolved
@@ -267,13 +267,9 @@
             return logsToProcess.ToArray();
         }
 
-<<<<<<< HEAD
         internal const string PROGRAMMABLE_URIS_PROPERTY_NAME = "programmableWorkItemUris";
 
         public SarifWorkItemModel FileWorkItemInternal(SarifLog sarifLog, SarifWorkItemContext filingContext)
-=======
-        public SarifWorkItemModel FileWorkItemInternal(SarifLog sarifLog, SarifWorkItemContext filingContext, FilingClient filingClient)
->>>>>>> ee6ab476
         {
             using (Logger.BeginScopeContext(nameof(FileWorkItemInternal)))
             {
