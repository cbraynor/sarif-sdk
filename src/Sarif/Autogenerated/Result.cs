// Copyright (c) Microsoft.  All Rights Reserved.
// Licensed under the Apache License, Version 2.0.  See License.txt in the project root for license information.

using System;
using System.CodeDom.Compiler;
using System.Collections.Generic;
using System.Runtime.Serialization;

namespace Microsoft.CodeAnalysis.Sarif
{
    /// <summary>
    /// A result produced by an analysis tool.
    /// </summary>
    [DataContract]
    [GeneratedCode("Microsoft.Json.Schema.ToDotNet", "0.14.0.0")]
    public partial class Result : ISarifNode, IEquatable<Result>
    {
        /// <summary>
        /// Gets a value indicating the type of object implementing <see cref="ISarifNode" />.
        /// </summary>
        public SarifNodeKind SarifNodeKind
        {
            get
            {
                return SarifNodeKind.Result;
            }
        }

        /// <summary>
        /// A stable, opaque identifier for the rule that was evaluated to produce the result.
        /// </summary>
        [DataMember(Name = "ruleId", IsRequired = false, EmitDefaultValue = false)]
        public string RuleId { get; set; }

        /// <summary>
        /// The kind of observation this result represents. If this property is not present, its implied value is 'warning'.
        /// </summary>
        [DataMember(Name = "kind", IsRequired = false, EmitDefaultValue = false)]
        public ResultKind Kind { get; set; }

        /// <summary>
        /// A string that describes the result.
        /// </summary>
        [DataMember(Name = "fullMessage", IsRequired = false, EmitDefaultValue = false)]
        public string FullMessage { get; set; }

        /// <summary>
        /// A string that describes the result, displayed when visible space is limited to a single line of text.
        /// </summary>
        [DataMember(Name = "shortMessage", IsRequired = false, EmitDefaultValue = false)]
        public string ShortMessage { get; set; }

        /// <summary>
        /// A 'formattedMessage' object that can be used to construct a formatted message that describes the result. If the 'formattedMessage' property is present on a result, the 'fullMessage' property shall not be present. If the 'fullMessage' property is present on an result, the 'formattedMessage' property shall not be present
        /// </summary>
        [DataMember(Name = "formattedMessage", IsRequired = false, EmitDefaultValue = false)]
        public FormattedMessage FormattedMessage { get; set; }

        /// <summary>
        /// One or more locations where the result occurred. Specify only one location unless the problem indicated by the result can only be corrected by making a change at every specified location.
        /// </summary>
        [DataMember(Name = "locations", IsRequired = false, EmitDefaultValue = false)]
        public ISet<Location> Locations { get; set; }

        /// <summary>
        /// A string that contributes to the unique identity of the result.
        /// </summary>
        [DataMember(Name = "toolFingerprint", IsRequired = false, EmitDefaultValue = false)]
        public string ToolFingerprint { get; set; }

        /// <summary>
        /// An array of 'stack' objects relevant to the result.
        /// </summary>
        [DataMember(Name = "stacks", IsRequired = false, EmitDefaultValue = false)]
        public ISet<Stack> Stacks { get; set; }

        /// <summary>
        /// An array of arrays of 'annotatedCodeLocation` objects, each inner array of which comprises a code flow (a possible execution path through the code).
        /// </summary>
        [DataMember(Name = "codeFlows", IsRequired = false, EmitDefaultValue = false)]
        public IList<IList<AnnotatedCodeLocation>> CodeFlows { get; set; }

        /// <summary>
        /// A grouped set of locations and messages, if available, that represent code areas that are related to this result.
        /// </summary>
        [DataMember(Name = "relatedLocations", IsRequired = false, EmitDefaultValue = false)]
        public ISet<AnnotatedCodeLocation> RelatedLocations { get; set; }

        /// <summary>
        /// A flag indicating whether or not this result was suppressed in source code.
        /// </summary>
        [DataMember(Name = "isSuppressedInSource", IsRequired = false, EmitDefaultValue = false)]
        public bool? IsSuppressedInSource { get; set; }

        /// <summary>
        /// An array of 'fix' objects, each of which represents a proposed fix to the problem indicated by the result.
        /// </summary>
        [DataMember(Name = "fixes", IsRequired = false, EmitDefaultValue = false)]
        public ISet<Fix> Fixes { get; set; }

        /// <summary>
        /// Key/value pairs that provide additional information about the result.
        /// </summary>
        [DataMember(Name = "properties", IsRequired = false, EmitDefaultValue = false)]
        public IDictionary<string, string> Properties { get; set; }

        /// <summary>
        /// A set of distinct strings that provide additional information about the result.
        /// </summary>
        [DataMember(Name = "tags", IsRequired = false, EmitDefaultValue = false)]
        public ISet<string> Tags { get; set; }

        public override bool Equals(object other)
        {
            return Equals(other as Result);
        }

        public override int GetHashCode()
        {
            int result = 17;
            unchecked
            {
                if (RuleId != null)
                {
                    result = (result * 31) + RuleId.GetHashCode();
                }

                result = (result * 31) + Kind.GetHashCode();
                if (FullMessage != null)
                {
                    result = (result * 31) + FullMessage.GetHashCode();
                }

                if (ShortMessage != null)
                {
                    result = (result * 31) + ShortMessage.GetHashCode();
                }

                if (FormattedMessage != null)
                {
                    result = (result * 31) + FormattedMessage.GetHashCode();
                }

                if (Locations != null)
                {
                    foreach (var value_0 in Locations)
                    {
                        result = result * 31;
                        if (value_0 != null)
                        {
                            result = (result * 31) + value_0.GetHashCode();
                        }
                    }
                }

                if (ToolFingerprint != null)
                {
                    result = (result * 31) + ToolFingerprint.GetHashCode();
                }

                if (Stacks != null)
                {
                    foreach (var value_1 in Stacks)
                    {
                        result = result * 31;
                        if (value_1 != null)
                        {
                            result = (result * 31) + value_1.GetHashCode();
                        }
                    }
                }

                if (CodeFlows != null)
                {
                    foreach (var value_2 in CodeFlows)
                    {
                        result = result * 31;
                        if (value_2 != null)
                        {
                            foreach (var value_3 in value_2)
                            {
                                result = result * 31;
                                if (value_3 != null)
                                {
                                    result = (result * 31) + value_3.GetHashCode();
                                }
                            }
                        }
                    }
                }

                if (RelatedLocations != null)
                {
                    foreach (var value_4 in RelatedLocations)
                    {
                        result = result * 31;
                        if (value_4 != null)
                        {
                            result = (result * 31) + value_4.GetHashCode();
                        }
                    }
                }

                result = (result * 31) + IsSuppressedInSource.GetHashCode();
                if (Fixes != null)
                {
                    foreach (var value_5 in Fixes)
                    {
                        result = result * 31;
                        if (value_5 != null)
                        {
                            result = (result * 31) + value_5.GetHashCode();
                        }
                    }
                }

                if (Properties != null)
                {
                    // Use xor for dictionaries to be order-independent.
                    int xor_0 = 0;
                    foreach (var value_6 in Properties)
                    {
                        xor_0 ^= value_6.Key.GetHashCode();
                        if (value_6.Value != null)
                        {
                            xor_0 ^= value_6.Value.GetHashCode();
                        }
                    }

                    result = (result * 31) + xor_0;
                }

                if (Tags != null)
                {
                    foreach (var value_7 in Tags)
                    {
                        result = result * 31;
                        if (value_7 != null)
                        {
                            result = (result * 31) + value_7.GetHashCode();
                        }
                    }
                }
            }

            return result;
        }

        public bool Equals(Result other)
        {
            if (other == null)
            {
                return false;
            }

            if (RuleId != other.RuleId)
            {
                return false;
            }

            if (Kind != other.Kind)
            {
                return false;
            }

            if (FullMessage != other.FullMessage)
            {
                return false;
            }

            if (ShortMessage != other.ShortMessage)
            {
                return false;
            }

            if (!Object.Equals(FormattedMessage, other.FormattedMessage))
            {
                return false;
            }

            if (!Object.ReferenceEquals(Locations, other.Locations))
            {
                if (Locations == null || other.Locations == null)
                {
                    return false;
                }

                if (!Locations.SetEquals(other.Locations))
                {
                    return false;
                }
            }

            if (ToolFingerprint != other.ToolFingerprint)
            {
                return false;
            }

            if (!Object.ReferenceEquals(Stacks, other.Stacks))
            {
                if (Stacks == null || other.Stacks == null)
                {
                    return false;
                }

                if (!Stacks.SetEquals(other.Stacks))
                {
                    return false;
                }
            }

            if (!Object.ReferenceEquals(CodeFlows, other.CodeFlows))
            {
                if (CodeFlows == null || other.CodeFlows == null)
                {
                    return false;
                }

                if (CodeFlows.Count != other.CodeFlows.Count)
                {
                    return false;
                }

                for (int index_0 = 0; index_0 < CodeFlows.Count; ++index_0)
                {
                    if (!Object.ReferenceEquals(CodeFlows[index_0], other.CodeFlows[index_0]))
                    {
                        if (CodeFlows[index_0] == null || other.CodeFlows[index_0] == null)
                        {
                            return false;
                        }

                        if (CodeFlows[index_0].Count != other.CodeFlows[index_0].Count)
                        {
                            return false;
                        }

                        for (int index_1 = 0; index_1 < CodeFlows[index_0].Count; ++index_1)
                        {
                            if (!Object.Equals(CodeFlows[index_0][index_1], other.CodeFlows[index_0][index_1]))
                            {
                                return false;
                            }
                        }
                    }
                }
            }

            if (!Object.ReferenceEquals(RelatedLocations, other.RelatedLocations))
            {
                if (RelatedLocations == null || other.RelatedLocations == null)
                {
                    return false;
                }

                if (!RelatedLocations.SetEquals(other.RelatedLocations))
                {
                    return false;
                }
            }

            if (IsSuppressedInSource != other.IsSuppressedInSource)
            {
                return false;
            }

            if (!Object.ReferenceEquals(Fixes, other.Fixes))
            {
                if (Fixes == null || other.Fixes == null)
                {
                    return false;
                }

                if (!Fixes.SetEquals(other.Fixes))
                {
                    return false;
                }
            }

            if (!Object.ReferenceEquals(Properties, other.Properties))
            {
                if (Properties == null || other.Properties == null || Properties.Count != other.Properties.Count)
                {
                    return false;
                }

                foreach (var value_0 in Properties)
                {
                    string value_1;
                    if (!other.Properties.TryGetValue(value_0.Key, out value_1))
                    {
                        return false;
                    }

                    if (value_0.Value != value_1)
                    {
                        return false;
                    }
                }
            }

            if (!Object.ReferenceEquals(Tags, other.Tags))
            {
                if (Tags == null || other.Tags == null)
                {
                    return false;
                }

                if (!Tags.SetEquals(other.Tags))
                {
                    return false;
                }
            }

            return true;
        }

        /// <summary>
        /// Initializes a new instance of the <see cref="Result" /> class.
        /// </summary>
        public Result()
        {
        }

        /// <summary>
        /// Initializes a new instance of the <see cref="Result" /> class from the supplied values.
        /// </summary>
        /// <param name="ruleId">
        /// An initialization value for the <see cref="P: RuleId" /> property.
        /// </param>
        /// <param name="kind">
        /// An initialization value for the <see cref="P: Kind" /> property.
        /// </param>
        /// <param name="fullMessage">
        /// An initialization value for the <see cref="P: FullMessage" /> property.
        /// </param>
        /// <param name="shortMessage">
        /// An initialization value for the <see cref="P: ShortMessage" /> property.
        /// </param>
        /// <param name="formattedMessage">
        /// An initialization value for the <see cref="P: FormattedMessage" /> property.
        /// </param>
        /// <param name="locations">
        /// An initialization value for the <see cref="P: Locations" /> property.
        /// </param>
        /// <param name="toolFingerprint">
        /// An initialization value for the <see cref="P: ToolFingerprint" /> property.
        /// </param>
        /// <param name="stacks">
        /// An initialization value for the <see cref="P: Stacks" /> property.
        /// </param>
        /// <param name="codeFlows">
        /// An initialization value for the <see cref="P: CodeFlows" /> property.
        /// </param>
        /// <param name="relatedLocations">
        /// An initialization value for the <see cref="P: RelatedLocations" /> property.
        /// </param>
        /// <param name="isSuppressedInSource">
        /// An initialization value for the <see cref="P: IsSuppressedInSource" /> property.
        /// </param>
        /// <param name="fixes">
        /// An initialization value for the <see cref="P: Fixes" /> property.
        /// </param>
        /// <param name="properties">
        /// An initialization value for the <see cref="P: Properties" /> property.
        /// </param>
        /// <param name="tags">
        /// An initialization value for the <see cref="P: Tags" /> property.
        /// </param>
<<<<<<< HEAD
        public Result(string ruleId, ResultKind kind, string fullMessage, string shortMessage, FormattedMessage formattedMessage, ISet<Location> locations, string toolFingerprint, ISet<Stack> stacks, IEnumerable<IEnumerable<AnnotatedCodeLocation>> codeFlows, ISet<AnnotatedCodeLocation> relatedLocations, bool isSuppressedInSource, ISet<Fix> fixes, IDictionary<string, string> properties, ISet<string> tags)
=======
        public Result(string ruleId, ResultKind kind, string fullMessage, string shortMessage, FormattedMessage formattedMessage, IEnumerable<Location> locations, string toolFingerprint, IEnumerable<Stack> stacks, IEnumerable<IEnumerable<AnnotatedCodeLocation>> codeFlows, IEnumerable<AnnotatedCodeLocation> relatedLocations, bool? isSuppressedInSource, IEnumerable<Fix> fixes, IDictionary<string, string> properties, IEnumerable<string> tags)
>>>>>>> 18497db7
        {
            Init(ruleId, kind, fullMessage, shortMessage, formattedMessage, locations, toolFingerprint, stacks, codeFlows, relatedLocations, isSuppressedInSource, fixes, properties, tags);
        }

        /// <summary>
        /// Initializes a new instance of the <see cref="Result" /> class from the specified instance.
        /// </summary>
        /// <param name="other">
        /// The instance from which the new instance is to be initialized.
        /// </param>
        /// <exception cref="ArgumentNullException">
        /// Thrown if <paramref name="other" /> is null.
        /// </exception>
        public Result(Result other)
        {
            if (other == null)
            {
                throw new ArgumentNullException(nameof(other));
            }

            Init(other.RuleId, other.Kind, other.FullMessage, other.ShortMessage, other.FormattedMessage, other.Locations, other.ToolFingerprint, other.Stacks, other.CodeFlows, other.RelatedLocations, other.IsSuppressedInSource, other.Fixes, other.Properties, other.Tags);
        }

        ISarifNode ISarifNode.DeepClone()
        {
            return DeepCloneCore();
        }

        /// <summary>
        /// Creates a deep copy of this instance.
        /// </summary>
        public Result DeepClone()
        {
            return (Result)DeepCloneCore();
        }

        private ISarifNode DeepCloneCore()
        {
            return new Result(this);
        }

<<<<<<< HEAD
        private void Init(string ruleId, ResultKind kind, string fullMessage, string shortMessage, FormattedMessage formattedMessage, ISet<Location> locations, string toolFingerprint, ISet<Stack> stacks, IEnumerable<IEnumerable<AnnotatedCodeLocation>> codeFlows, ISet<AnnotatedCodeLocation> relatedLocations, bool isSuppressedInSource, ISet<Fix> fixes, IDictionary<string, string> properties, ISet<string> tags)
=======
        private void Init(string ruleId, ResultKind kind, string fullMessage, string shortMessage, FormattedMessage formattedMessage, IEnumerable<Location> locations, string toolFingerprint, IEnumerable<Stack> stacks, IEnumerable<IEnumerable<AnnotatedCodeLocation>> codeFlows, IEnumerable<AnnotatedCodeLocation> relatedLocations, bool? isSuppressedInSource, IEnumerable<Fix> fixes, IDictionary<string, string> properties, IEnumerable<string> tags)
>>>>>>> 18497db7
        {
            RuleId = ruleId;
            Kind = kind;
            FullMessage = fullMessage;
            ShortMessage = shortMessage;
            if (formattedMessage != null)
            {
                FormattedMessage = new FormattedMessage(formattedMessage);
            }

            if (locations != null)
            {
                var destination_0 = new HashSet<Location>();
                foreach (var value_0 in locations)
                {
                    if (value_0 == null)
                    {
                        destination_0.Add(null);
                    }
                    else
                    {
                        destination_0.Add(new Location(value_0));
                    }
                }

                Locations = destination_0;
            }

            ToolFingerprint = toolFingerprint;
            if (stacks != null)
            {
                var destination_1 = new HashSet<Stack>();
                foreach (var value_1 in stacks)
                {
                    if (value_1 == null)
                    {
                        destination_1.Add(null);
                    }
                    else
                    {
                        destination_1.Add(new Stack(value_1));
                    }
                }

                Stacks = destination_1;
            }

            if (codeFlows != null)
            {
                var destination_2 = new List<IList<AnnotatedCodeLocation>>();
                foreach (var value_2 in codeFlows)
                {
                    if (value_2 == null)
                    {
                        destination_2.Add(null);
                    }
                    else
                    {
                        var destination_3 = new List<AnnotatedCodeLocation>();
                        foreach (var value_3 in value_2)
                        {
                            if (value_3 == null)
                            {
                                destination_3.Add(null);
                            }
                            else
                            {
                                destination_3.Add(new AnnotatedCodeLocation(value_3));
                            }
                        }

                        destination_2.Add(destination_3);
                    }
                }

                CodeFlows = destination_2;
            }

            if (relatedLocations != null)
            {
                var destination_4 = new HashSet<AnnotatedCodeLocation>();
                foreach (var value_4 in relatedLocations)
                {
                    if (value_4 == null)
                    {
                        destination_4.Add(null);
                    }
                    else
                    {
                        destination_4.Add(new AnnotatedCodeLocation(value_4));
                    }
                }

                RelatedLocations = destination_4;
            }

            IsSuppressedInSource = isSuppressedInSource;
            if (fixes != null)
            {
                var destination_5 = new HashSet<Fix>();
                foreach (var value_5 in fixes)
                {
                    if (value_5 == null)
                    {
                        destination_5.Add(null);
                    }
                    else
                    {
                        destination_5.Add(new Fix(value_5));
                    }
                }

                Fixes = destination_5;
            }

            if (properties != null)
            {
                Properties = new Dictionary<string, string>(properties);
            }

            if (tags != null)
            {
                var destination_6 = new HashSet<string>();
                foreach (var value_6 in tags)
                {
                    destination_6.Add(value_6);
                }

                Tags = destination_6;
            }
        }
    }
}<|MERGE_RESOLUTION|>--- conflicted
+++ resolved
@@ -467,11 +467,7 @@
         /// <param name="tags">
         /// An initialization value for the <see cref="P: Tags" /> property.
         /// </param>
-<<<<<<< HEAD
-        public Result(string ruleId, ResultKind kind, string fullMessage, string shortMessage, FormattedMessage formattedMessage, ISet<Location> locations, string toolFingerprint, ISet<Stack> stacks, IEnumerable<IEnumerable<AnnotatedCodeLocation>> codeFlows, ISet<AnnotatedCodeLocation> relatedLocations, bool isSuppressedInSource, ISet<Fix> fixes, IDictionary<string, string> properties, ISet<string> tags)
-=======
-        public Result(string ruleId, ResultKind kind, string fullMessage, string shortMessage, FormattedMessage formattedMessage, IEnumerable<Location> locations, string toolFingerprint, IEnumerable<Stack> stacks, IEnumerable<IEnumerable<AnnotatedCodeLocation>> codeFlows, IEnumerable<AnnotatedCodeLocation> relatedLocations, bool? isSuppressedInSource, IEnumerable<Fix> fixes, IDictionary<string, string> properties, IEnumerable<string> tags)
->>>>>>> 18497db7
+        public Result(string ruleId, ResultKind kind, string fullMessage, string shortMessage, FormattedMessage formattedMessage, ISet<Location> locations, string toolFingerprint, ISet<Stack> stacks, IEnumerable<IEnumerable<AnnotatedCodeLocation>> codeFlows, ISet<AnnotatedCodeLocation> relatedLocations, bool? isSuppressedInSource, ISet<Fix> fixes, IDictionary<string, string> properties, ISet<string> tags)
         {
             Init(ruleId, kind, fullMessage, shortMessage, formattedMessage, locations, toolFingerprint, stacks, codeFlows, relatedLocations, isSuppressedInSource, fixes, properties, tags);
         }
@@ -513,11 +509,7 @@
             return new Result(this);
         }
 
-<<<<<<< HEAD
-        private void Init(string ruleId, ResultKind kind, string fullMessage, string shortMessage, FormattedMessage formattedMessage, ISet<Location> locations, string toolFingerprint, ISet<Stack> stacks, IEnumerable<IEnumerable<AnnotatedCodeLocation>> codeFlows, ISet<AnnotatedCodeLocation> relatedLocations, bool isSuppressedInSource, ISet<Fix> fixes, IDictionary<string, string> properties, ISet<string> tags)
-=======
-        private void Init(string ruleId, ResultKind kind, string fullMessage, string shortMessage, FormattedMessage formattedMessage, IEnumerable<Location> locations, string toolFingerprint, IEnumerable<Stack> stacks, IEnumerable<IEnumerable<AnnotatedCodeLocation>> codeFlows, IEnumerable<AnnotatedCodeLocation> relatedLocations, bool? isSuppressedInSource, IEnumerable<Fix> fixes, IDictionary<string, string> properties, IEnumerable<string> tags)
->>>>>>> 18497db7
+        private void Init(string ruleId, ResultKind kind, string fullMessage, string shortMessage, FormattedMessage formattedMessage, ISet<Location> locations, string toolFingerprint, ISet<Stack> stacks, IEnumerable<IEnumerable<AnnotatedCodeLocation>> codeFlows, ISet<AnnotatedCodeLocation> relatedLocations, bool? isSuppressedInSource, ISet<Fix> fixes, IDictionary<string, string> properties, ISet<string> tags)
         {
             RuleId = ruleId;
             Kind = kind;
