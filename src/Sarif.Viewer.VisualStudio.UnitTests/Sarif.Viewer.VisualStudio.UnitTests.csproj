--- conflicted
+++ resolved
@@ -52,11 +52,8 @@
     </Reference>
   </ItemGroup>
   <ItemGroup>
-<<<<<<< HEAD
     <Compile Include="ImportanceToExclamationPointConverterTests.cs" />
-=======
     <Compile Include="ImportanceToBackgroundConverterTests.cs" />
->>>>>>> 493c1bff
     <Compile Include="ImportanceToForegroundConverterTests .cs" />
     <Compile Include="CallTreeNodeToTextConverterTests.cs" />
     <Compile Include="CodeFlowToTreeConverterTests.cs" />
