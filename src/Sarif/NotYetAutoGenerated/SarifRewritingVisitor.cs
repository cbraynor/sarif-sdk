// Copyright (c) Microsoft.  All Rights Reserved.
// Licensed under the MIT license. See LICENSE file in the project root for full license information.

using System;
using System.CodeDom.Compiler;
using System.Collections.Generic;
using System.Linq;

namespace Microsoft.CodeAnalysis.Sarif
{
    /// <summary>
    /// Rewriting visitor for the Sarif object model.
    /// </summary>
    [GeneratedCode("Microsoft.Json.Schema.ToDotNet", "0.61.0.0")]
    public abstract class SarifRewritingVisitor
    {
        /// <summary>
        /// Starts a rewriting visit of a node in the Sarif object model.
        /// </summary>
        /// <param name="node">
        /// The node to rewrite.
        /// </param>
        /// <returns>
        /// A rewritten instance of the node.
        /// </returns>
        public virtual object Visit(ISarifNode node)
        {
            return this.VisitActual(node);
        }

        /// <summary>
        /// Visits and rewrites a node in the Sarif object model.
        /// </summary>
        /// <param name="node">
        /// The node to rewrite.
        /// </param>
        /// <returns>
        /// A rewritten instance of the node.
        /// </returns>
        public virtual object VisitActual(ISarifNode node)
        {
            if (node == null)
            {
                throw new ArgumentNullException("node");
            }

            switch (node.SarifNodeKind)
            {
                case SarifNodeKind.Attachment:
                    return VisitAttachment((Attachment)node);
                case SarifNodeKind.CodeFlow:
                    return VisitCodeFlow((CodeFlow)node);
                case SarifNodeKind.Conversion:
                    return VisitConversion((Conversion)node);
                case SarifNodeKind.Edge:
                    return VisitEdge((Edge)node);
                case SarifNodeKind.EdgeTraversal:
                    return VisitEdgeTraversal((EdgeTraversal)node);
                case SarifNodeKind.ExceptionData:
                    return VisitExceptionData((ExceptionData)node);
                case SarifNodeKind.ExternalPropertyFile:
                    return VisitExternalPropertyFile((ExternalPropertyFile)node);
                case SarifNodeKind.ExternalPropertyFiles:
                    return VisitExternalPropertyFiles((ExternalPropertyFiles)node);
                case SarifNodeKind.FileChange:
                    return VisitFileChange((FileChange)node);
                case SarifNodeKind.FileContent:
                    return VisitFileContent((FileContent)node);
                case SarifNodeKind.FileData:
                    return VisitFileData((FileData)node);
                case SarifNodeKind.FileLocation:
                    return VisitFileLocation((FileLocation)node);
                case SarifNodeKind.Fix:
                    return VisitFix((Fix)node);
                case SarifNodeKind.Graph:
                    return VisitGraph((Graph)node);
                case SarifNodeKind.GraphTraversal:
                    return VisitGraphTraversal((GraphTraversal)node);
                case SarifNodeKind.Invocation:
                    return VisitInvocation((Invocation)node);
                case SarifNodeKind.Location:
                    return VisitLocation((Location)node);
                case SarifNodeKind.LogicalLocation:
                    return VisitLogicalLocation((LogicalLocation)node);
                case SarifNodeKind.Message:
                    return VisitMessage((Message)node);
                case SarifNodeKind.MessageDescriptor:
                    return VisitMessageDescriptor((MessageDescriptor)node);
                case SarifNodeKind.Node:
                    return VisitNode((Node)node);
                case SarifNodeKind.Notification:
                    return VisitNotification((Notification)node);
                case SarifNodeKind.PhysicalLocation:
                    return VisitPhysicalLocation((PhysicalLocation)node);
                case SarifNodeKind.PropertyBag:
                    return VisitPropertyBag((PropertyBag)node);
                case SarifNodeKind.Rectangle:
                    return VisitRectangle((Rectangle)node);
                case SarifNodeKind.Region:
                    return VisitRegion((Region)node);
                case SarifNodeKind.Replacement:
                    return VisitReplacement((Replacement)node);
                case SarifNodeKind.Result:
                    return VisitResult((Result)node);
                case SarifNodeKind.ResultProvenance:
                    return VisitResultProvenance((ResultProvenance)node);
<<<<<<< HEAD
                case SarifNodeKind.Rule:
                    return VisitRule((Rule)node);
=======
>>>>>>> 9c18164a
                case SarifNodeKind.RuleConfiguration:
                    return VisitRuleConfiguration((RuleConfiguration)node);
                case SarifNodeKind.Run:
                    return VisitRun((Run)node);
                case SarifNodeKind.RunAutomationDetails:
                    return VisitRunAutomationDetails((RunAutomationDetails)node);
                case SarifNodeKind.SarifLog:
                    return VisitSarifLog((SarifLog)node);
                case SarifNodeKind.Stack:
                    return VisitStack((Stack)node);
                case SarifNodeKind.StackFrame:
                    return VisitStackFrame((StackFrame)node);
                case SarifNodeKind.ThreadFlow:
                    return VisitThreadFlow((ThreadFlow)node);
                case SarifNodeKind.ThreadFlowLocation:
                    return VisitThreadFlowLocation((ThreadFlowLocation)node);
                case SarifNodeKind.Tool:
                    return VisitTool((Tool)node);
                case SarifNodeKind.VersionControlDetails:
                    return VisitVersionControlDetails((VersionControlDetails)node);
                default:
                    return node;
            }
        }

        private T VisitNullChecked<T>(T node) where T : class, ISarifNode
        {
            if (node == null)
            {
                return null;
            }

            return (T)Visit(node);
        }

        public virtual Attachment VisitAttachment(Attachment node)
        {
            if (node != null)
            {
                node.Description = VisitNullChecked(node.Description);
                node.FileLocation = VisitNullChecked(node.FileLocation);
                if (node.Regions != null)
                {
                    for (int index_0 = 0; index_0 < node.Regions.Count; ++index_0)
                    {
                        node.Regions[index_0] = VisitNullChecked(node.Regions[index_0]);
                    }
                }

                if (node.Rectangles != null)
                {
                    for (int index_0 = 0; index_0 < node.Rectangles.Count; ++index_0)
                    {
                        node.Rectangles[index_0] = VisitNullChecked(node.Rectangles[index_0]);
                    }
                }
            }

            return node;
        }

        public virtual CodeFlow VisitCodeFlow(CodeFlow node)
        {
            if (node != null)
            {
                node.Message = VisitNullChecked(node.Message);
                if (node.ThreadFlows != null)
                {
                    for (int index_0 = 0; index_0 < node.ThreadFlows.Count; ++index_0)
                    {
                        node.ThreadFlows[index_0] = VisitNullChecked(node.ThreadFlows[index_0]);
                    }
                }
            }

            return node;
        }

        public virtual Conversion VisitConversion(Conversion node)
        {
            if (node != null)
            {
                node.Tool = VisitNullChecked(node.Tool);
                node.Invocation = VisitNullChecked(node.Invocation);
                if (node.AnalysisToolLogFiles != null)
                {
                    for (int index_0 = 0; index_0 < node.AnalysisToolLogFiles.Count; ++index_0)
                    {
                        node.AnalysisToolLogFiles[index_0] = VisitNullChecked(node.AnalysisToolLogFiles[index_0]);
                    }
                }
            }

            return node;
        }

        public virtual Edge VisitEdge(Edge node)
        {
            if (node != null)
            {
                node.Label = VisitNullChecked(node.Label);
            }

            return node;
        }

        public virtual EdgeTraversal VisitEdgeTraversal(EdgeTraversal node)
        {
            if (node != null)
            {
                node.Message = VisitNullChecked(node.Message);
            }

            return node;
        }

        public virtual ExceptionData VisitExceptionData(ExceptionData node)
        {
            if (node != null)
            {
                node.Message = VisitNullChecked(node.Message);
                node.Stack = VisitNullChecked(node.Stack);
                if (node.InnerExceptions != null)
                {
                    for (int index_0 = 0; index_0 < node.InnerExceptions.Count; ++index_0)
                    {
                        node.InnerExceptions[index_0] = VisitNullChecked(node.InnerExceptions[index_0]);
                    }
                }
            }

            return node;
        }

        public virtual ExternalPropertyFile VisitExternalPropertyFile(ExternalPropertyFile node)
        {
            if (node != null)
            {
                node.FileLocation = VisitNullChecked(node.FileLocation);
            }

            return node;
        }

        public virtual ExternalPropertyFiles VisitExternalPropertyFiles(ExternalPropertyFiles node)
        {
            if (node != null)
            {
                node.Conversion = VisitNullChecked(node.Conversion);
                node.Graphs = VisitNullChecked(node.Graphs);
<<<<<<< HEAD
                node.Resources = VisitNullChecked(node.Resources);
=======
>>>>>>> 9c18164a
                if (node.Files != null)
                {
                    for (int index_0 = 0; index_0 < node.Files.Count; ++index_0)
                    {
                        node.Files[index_0] = VisitNullChecked(node.Files[index_0]);
                    }
                }

                if (node.Invocations != null)
                {
                    for (int index_0 = 0; index_0 < node.Invocations.Count; ++index_0)
                    {
                        node.Invocations[index_0] = VisitNullChecked(node.Invocations[index_0]);
                    }
                }

                if (node.LogicalLocations != null)
                {
                    for (int index_0 = 0; index_0 < node.LogicalLocations.Count; ++index_0)
                    {
                        node.LogicalLocations[index_0] = VisitNullChecked(node.LogicalLocations[index_0]);
                    }
                }

                if (node.Results != null)
                {
                    for (int index_0 = 0; index_0 < node.Results.Count; ++index_0)
                    {
                        node.Results[index_0] = VisitNullChecked(node.Results[index_0]);
                    }
                }
            }

            return node;
        }

        public virtual FileChange VisitFileChange(FileChange node)
        {
            if (node != null)
            {
                node.FileLocation = VisitNullChecked(node.FileLocation);
                if (node.Replacements != null)
                {
                    for (int index_0 = 0; index_0 < node.Replacements.Count; ++index_0)
                    {
                        node.Replacements[index_0] = VisitNullChecked(node.Replacements[index_0]);
                    }
                }
            }

            return node;
        }

        public virtual FileContent VisitFileContent(FileContent node)
        {
            if (node != null)
            {
            }

            return node;
        }

        public virtual FileData VisitFileData(FileData node)
        {
            if (node != null)
            {
                node.FileLocation = VisitNullChecked(node.FileLocation);
                node.Contents = VisitNullChecked(node.Contents);
            }

            return node;
        }

        public virtual FileLocation VisitFileLocation(FileLocation node)
        {
            if (node != null)
            {
            }

            return node;
        }

        public virtual Fix VisitFix(Fix node)
        {
            if (node != null)
            {
                node.Description = VisitNullChecked(node.Description);
                if (node.FileChanges != null)
                {
                    for (int index_0 = 0; index_0 < node.FileChanges.Count; ++index_0)
                    {
                        node.FileChanges[index_0] = VisitNullChecked(node.FileChanges[index_0]);
                    }
                }
            }

            return node;
        }

        public virtual Graph VisitGraph(Graph node)
        {
            if (node != null)
            {
                node.Description = VisitNullChecked(node.Description);
                if (node.Nodes != null)
                {
                    for (int index_0 = 0; index_0 < node.Nodes.Count; ++index_0)
                    {
                        node.Nodes[index_0] = VisitNullChecked(node.Nodes[index_0]);
                    }
                }

                if (node.Edges != null)
                {
                    for (int index_0 = 0; index_0 < node.Edges.Count; ++index_0)
                    {
                        node.Edges[index_0] = VisitNullChecked(node.Edges[index_0]);
                    }
                }
            }

            return node;
        }

        public virtual GraphTraversal VisitGraphTraversal(GraphTraversal node)
        {
            if (node != null)
            {
                node.Description = VisitNullChecked(node.Description);
                if (node.EdgeTraversals != null)
                {
                    for (int index_0 = 0; index_0 < node.EdgeTraversals.Count; ++index_0)
                    {
                        node.EdgeTraversals[index_0] = VisitNullChecked(node.EdgeTraversals[index_0]);
                    }
                }
            }

            return node;
        }

        public virtual Invocation VisitInvocation(Invocation node)
        {
            if (node != null)
            {
                if (node.ResponseFiles != null)
                {
                    for (int index_0 = 0; index_0 < node.ResponseFiles.Count; ++index_0)
                    {
                        node.ResponseFiles[index_0] = VisitNullChecked(node.ResponseFiles[index_0]);
                    }
                }

                if (node.Attachments != null)
                {
                    for (int index_0 = 0; index_0 < node.Attachments.Count; ++index_0)
                    {
                        node.Attachments[index_0] = VisitNullChecked(node.Attachments[index_0]);
                    }
                }

                if (node.RuleConfiguration != null)
                {
                    for (int index_0 = 0; index_0 < node.RuleConfiguration.Count; ++index_0)
                    {
                        node.RuleConfiguration[index_0] = VisitNullChecked(node.RuleConfiguration[index_0]);
                    }
                }

                if (node.ToolNotifications != null)
                {
                    for (int index_0 = 0; index_0 < node.ToolNotifications.Count; ++index_0)
                    {
                        node.ToolNotifications[index_0] = VisitNullChecked(node.ToolNotifications[index_0]);
                    }
                }

                if (node.ConfigurationNotifications != null)
                {
                    for (int index_0 = 0; index_0 < node.ConfigurationNotifications.Count; ++index_0)
                    {
                        node.ConfigurationNotifications[index_0] = VisitNullChecked(node.ConfigurationNotifications[index_0]);
                    }
                }

                node.ExecutableLocation = VisitNullChecked(node.ExecutableLocation);
                node.WorkingDirectory = VisitNullChecked(node.WorkingDirectory);
                node.Stdin = VisitNullChecked(node.Stdin);
                node.Stdout = VisitNullChecked(node.Stdout);
                node.Stderr = VisitNullChecked(node.Stderr);
                node.StdoutStderr = VisitNullChecked(node.StdoutStderr);
            }

            return node;
        }

        public virtual Location VisitLocation(Location node)
        {
            if (node != null)
            {
                node.PhysicalLocation = VisitNullChecked(node.PhysicalLocation);
                node.Message = VisitNullChecked(node.Message);
                if (node.Annotations != null)
                {
                    for (int index_0 = 0; index_0 < node.Annotations.Count; ++index_0)
                    {
                        node.Annotations[index_0] = VisitNullChecked(node.Annotations[index_0]);
                    }
                }
            }

            return node;
        }

        public virtual LogicalLocation VisitLogicalLocation(LogicalLocation node)
        {
            if (node != null)
            {
            }

            return node;
        }

        public virtual Message VisitMessage(Message node)
        {
            if (node != null)
            {
            }

            return node;
        }

        public virtual MessageDescriptor VisitMessageDescriptor(MessageDescriptor node)
        {
            if (node != null)
            {
                node.Name = VisitNullChecked(node.Name);
                node.ShortDescription = VisitNullChecked(node.ShortDescription);
                node.FullDescription = VisitNullChecked(node.FullDescription);
                node.DefaultConfiguration = VisitNullChecked(node.DefaultConfiguration);
                node.Help = VisitNullChecked(node.Help);
            }

            return node;
        }

        public virtual Node VisitNode(Node node)
        {
            if (node != null)
            {
                node.Label = VisitNullChecked(node.Label);
                node.Location = VisitNullChecked(node.Location);
                if (node.Children != null)
                {
                    for (int index_0 = 0; index_0 < node.Children.Count; ++index_0)
                    {
                        node.Children[index_0] = VisitNullChecked(node.Children[index_0]);
                    }
                }
            }

            return node;
        }

        public virtual Notification VisitNotification(Notification node)
        {
            if (node != null)
            {
                node.PhysicalLocation = VisitNullChecked(node.PhysicalLocation);
                node.Message = VisitNullChecked(node.Message);
                node.Exception = VisitNullChecked(node.Exception);
            }

            return node;
        }

        public virtual PhysicalLocation VisitPhysicalLocation(PhysicalLocation node)
        {
            if (node != null)
            {
                node.FileLocation = VisitNullChecked(node.FileLocation);
                node.Region = VisitNullChecked(node.Region);
                node.ContextRegion = VisitNullChecked(node.ContextRegion);
            }

            return node;
        }

        public virtual PropertyBag VisitPropertyBag(PropertyBag node)
<<<<<<< HEAD
        {
            if (node != null)
            {
            }

            return node;
        }

        public virtual Rectangle VisitRectangle(Rectangle node)
=======
>>>>>>> 9c18164a
        {
            if (node != null)
            {
            }

            return node;
        }

        public virtual Rectangle VisitRectangle(Rectangle node)
        {
            if (node != null)
            {
                node.Message = VisitNullChecked(node.Message);
            }

            return node;
        }

        public virtual Region VisitRegion(Region node)
        {
            if (node != null)
            {
                node.Snippet = VisitNullChecked(node.Snippet);
                node.Message = VisitNullChecked(node.Message);
            }

            return node;
        }

        public virtual Replacement VisitReplacement(Replacement node)
        {
            if (node != null)
            {
<<<<<<< HEAD
                if (node.Rules != null)
                {
                    for (int index_0 = 0; index_0 < node.Rules.Count; ++index_0)
                    {
                        node.Rules[index_0] = VisitNullChecked(node.Rules[index_0]);
                    }
                }
=======
                node.DeletedRegion = VisitNullChecked(node.DeletedRegion);
                node.InsertedContent = VisitNullChecked(node.InsertedContent);
>>>>>>> 9c18164a
            }

            return node;
        }

        public virtual Result VisitResult(Result node)
        {
            if (node != null)
            {
                node.Message = VisitNullChecked(node.Message);
                node.AnalysisTarget = VisitNullChecked(node.AnalysisTarget);
                if (node.Locations != null)
                {
                    for (int index_0 = 0; index_0 < node.Locations.Count; ++index_0)
                    {
                        node.Locations[index_0] = VisitNullChecked(node.Locations[index_0]);
                    }
                }

                if (node.Stacks != null)
                {
                    for (int index_0 = 0; index_0 < node.Stacks.Count; ++index_0)
                    {
                        node.Stacks[index_0] = VisitNullChecked(node.Stacks[index_0]);
                    }
                }

                if (node.CodeFlows != null)
                {
                    for (int index_0 = 0; index_0 < node.CodeFlows.Count; ++index_0)
                    {
                        node.CodeFlows[index_0] = VisitNullChecked(node.CodeFlows[index_0]);
                    }
                }

                if (node.Graphs != null)
                {
                    var keys = node.Graphs.Keys.ToArray();
                    foreach (var key in keys)
                    {
                        var value = node.Graphs[key];
                        if (value != null)
                        {
                            node.Graphs[key] = VisitNullChecked(value);
                        }
                    }
                }

                if (node.GraphTraversals != null)
                {
                    for (int index_0 = 0; index_0 < node.GraphTraversals.Count; ++index_0)
                    {
                        node.GraphTraversals[index_0] = VisitNullChecked(node.GraphTraversals[index_0]);
                    }
                }

                if (node.RelatedLocations != null)
                {
                    for (int index_0 = 0; index_0 < node.RelatedLocations.Count; ++index_0)
                    {
                        node.RelatedLocations[index_0] = VisitNullChecked(node.RelatedLocations[index_0]);
                    }
                }

                if (node.Attachments != null)
                {
                    for (int index_0 = 0; index_0 < node.Attachments.Count; ++index_0)
                    {
                        node.Attachments[index_0] = VisitNullChecked(node.Attachments[index_0]);
                    }
                }

                node.Provenance = VisitNullChecked(node.Provenance);
                if (node.Fixes != null)
<<<<<<< HEAD
                {
                    for (int index_0 = 0; index_0 < node.Fixes.Count; ++index_0)
                    {
                        node.Fixes[index_0] = VisitNullChecked(node.Fixes[index_0]);
                    }
                }
            }

            return node;
        }

        public virtual ResultProvenance VisitResultProvenance(ResultProvenance node)
        {
            if (node != null)
            {
                if (node.ConversionSources != null)
=======
>>>>>>> 9c18164a
                {
                    for (int index_0 = 0; index_0 < node.ConversionSources.Count; ++index_0)
                    {
                        node.ConversionSources[index_0] = VisitNullChecked(node.ConversionSources[index_0]);
                    }
                }
            }

            return node;
        }

        public virtual ResultProvenance VisitResultProvenance(ResultProvenance node)
        {
            if (node != null)
            {
                if (node.ConversionSources != null)
                {
                    for (int index_0 = 0; index_0 < node.ConversionSources.Count; ++index_0)
                    {
                        node.ConversionSources[index_0] = VisitNullChecked(node.ConversionSources[index_0]);
                    }
                }
            }

            return node;
        }

        public virtual RuleConfiguration VisitRuleConfiguration(RuleConfiguration node)
        {
            if (node != null)
            {
            }

            return node;
        }

        public virtual Run VisitRun(Run node)
        {
            if (node != null)
            {
                node.Tool = VisitNullChecked(node.Tool);
                if (node.Invocations != null)
                {
                    for (int index_0 = 0; index_0 < node.Invocations.Count; ++index_0)
                    {
                        node.Invocations[index_0] = VisitNullChecked(node.Invocations[index_0]);
                    }
                }

                node.Conversion = VisitNullChecked(node.Conversion);
                if (node.VersionControlProvenance != null)
                {
                    for (int index_0 = 0; index_0 < node.VersionControlProvenance.Count; ++index_0)
                    {
                        node.VersionControlProvenance[index_0] = VisitNullChecked(node.VersionControlProvenance[index_0]);
                    }
                }

                // OriginalUriBaseIds are directories, not files. We'll disable this visit until the
                // schema can catch up with this reality.
                // https://github.com/oasis-tcs/sarif-spec/issues/306
<<<<<<< HEAD
                /*if (node.OriginalUriBaseIds != null)
=======
                /*
                if (node.OriginalUriBaseIds != null)
>>>>>>> 9c18164a
                {
                    var keys = node.OriginalUriBaseIds.Keys.ToArray();
                    foreach (var key in keys)
                    {
                        var value = node.OriginalUriBaseIds[key];
                        if (value != null)
                        {
                            node.OriginalUriBaseIds[key] = VisitNullChecked(value);
                        }
                    }
<<<<<<< HEAD
                }*/

=======
                }
                */
>>>>>>> 9c18164a
                if (node.Files != null)
                {
                    for (int index_0 = 0; index_0 < node.Files.Count; ++index_0)
                    {
                        node.Files[index_0] = VisitNullChecked(node.Files[index_0]);
                    }
                }

                if (node.LogicalLocations != null)
                {
                    for (int index_0 = 0; index_0 < node.LogicalLocations.Count; ++index_0)
                    {
                        node.LogicalLocations[index_0] = VisitNullChecked(node.LogicalLocations[index_0]);
                    }
                }

                if (node.Graphs != null)
                {
                    var keys = node.Graphs.Keys.ToArray();
                    foreach (var key in keys)
                    {
                        var value = node.Graphs[key];
                        if (value != null)
                        {
                            node.Graphs[key] = VisitNullChecked(value);
                        }
                    }
                }

                if (node.Results != null)
                {
                    for (int index_0 = 0; index_0 < node.Results.Count; ++index_0)
                    {
                        node.Results[index_0] = VisitNullChecked(node.Results[index_0]);
                    }
                }

<<<<<<< HEAD
                node.Resources = VisitNullChecked(node.Resources);
=======
>>>>>>> 9c18164a
                node.Id = VisitNullChecked(node.Id);
                if (node.AggregateIds != null)
                {
                    for (int index_0 = 0; index_0 < node.AggregateIds.Count; ++index_0)
                    {
                        node.AggregateIds[index_0] = VisitNullChecked(node.AggregateIds[index_0]);
                    }
                }

                node.ExternalPropertyFiles = VisitNullChecked(node.ExternalPropertyFiles);
            }

            return node;
        }

        public virtual RunAutomationDetails VisitRunAutomationDetails(RunAutomationDetails node)
        {
            if (node != null)
            {
                node.Description = VisitNullChecked(node.Description);
            }

            return node;
        }

        public virtual SarifLog VisitSarifLog(SarifLog node)
        {
            if (node != null)
            {
                if (node.Runs != null)
                {
                    for (int index_0 = 0; index_0 < node.Runs.Count; ++index_0)
                    {
                        node.Runs[index_0] = VisitNullChecked(node.Runs[index_0]);
                    }
                }
            }

            return node;
        }

        public virtual Stack VisitStack(Stack node)
        {
            if (node != null)
            {
                node.Message = VisitNullChecked(node.Message);
                if (node.Frames != null)
                {
                    for (int index_0 = 0; index_0 < node.Frames.Count; ++index_0)
                    {
                        node.Frames[index_0] = VisitNullChecked(node.Frames[index_0]);
                    }
                }
            }

            return node;
        }

        public virtual StackFrame VisitStackFrame(StackFrame node)
        {
            if (node != null)
            {
                node.Location = VisitNullChecked(node.Location);
            }

            return node;
        }

        public virtual ThreadFlow VisitThreadFlow(ThreadFlow node)
        {
            if (node != null)
            {
                node.Message = VisitNullChecked(node.Message);
                if (node.Locations != null)
                {
                    for (int index_0 = 0; index_0 < node.Locations.Count; ++index_0)
                    {
                        node.Locations[index_0] = VisitNullChecked(node.Locations[index_0]);
                    }
                }
            }

            return node;
        }

        public virtual ThreadFlowLocation VisitThreadFlowLocation(ThreadFlowLocation node)
        {
            if (node != null)
            {
                node.Location = VisitNullChecked(node.Location);
                node.Stack = VisitNullChecked(node.Stack);
            }

            return node;
        }

        public virtual Tool VisitTool(Tool node)
        {
            if (node != null)
            {
                if (node.NotificationsMetadata != null)
                {
                    for (int index_0 = 0; index_0 < node.NotificationsMetadata.Count; ++index_0)
                    {
                        node.NotificationsMetadata[index_0] = VisitNullChecked(node.NotificationsMetadata[index_0]);
                    }
                }

                if (node.RulesMetadata != null)
                {
                    for (int index_0 = 0; index_0 < node.RulesMetadata.Count; ++index_0)
                    {
                        node.RulesMetadata[index_0] = VisitNullChecked(node.RulesMetadata[index_0]);
                    }
                }
            }

            return node;
        }

        public virtual VersionControlDetails VisitVersionControlDetails(VersionControlDetails node)
        {
            if (node != null)
            {
                node.MappedTo = VisitNullChecked(node.MappedTo);
            }

            return node;
        }
    }
}<|MERGE_RESOLUTION|>--- conflicted
+++ resolved
@@ -104,11 +104,6 @@
                     return VisitResult((Result)node);
                 case SarifNodeKind.ResultProvenance:
                     return VisitResultProvenance((ResultProvenance)node);
-<<<<<<< HEAD
-                case SarifNodeKind.Rule:
-                    return VisitRule((Rule)node);
-=======
->>>>>>> 9c18164a
                 case SarifNodeKind.RuleConfiguration:
                     return VisitRuleConfiguration((RuleConfiguration)node);
                 case SarifNodeKind.Run:
@@ -259,10 +254,6 @@
             {
                 node.Conversion = VisitNullChecked(node.Conversion);
                 node.Graphs = VisitNullChecked(node.Graphs);
-<<<<<<< HEAD
-                node.Resources = VisitNullChecked(node.Resources);
-=======
->>>>>>> 9c18164a
                 if (node.Files != null)
                 {
                     for (int index_0 = 0; index_0 < node.Files.Count; ++index_0)
@@ -552,7 +543,6 @@
         }
 
         public virtual PropertyBag VisitPropertyBag(PropertyBag node)
-<<<<<<< HEAD
         {
             if (node != null)
             {
@@ -562,17 +552,6 @@
         }
 
         public virtual Rectangle VisitRectangle(Rectangle node)
-=======
->>>>>>> 9c18164a
-        {
-            if (node != null)
-            {
-            }
-
-            return node;
-        }
-
-        public virtual Rectangle VisitRectangle(Rectangle node)
         {
             if (node != null)
             {
@@ -597,18 +576,8 @@
         {
             if (node != null)
             {
-<<<<<<< HEAD
-                if (node.Rules != null)
-                {
-                    for (int index_0 = 0; index_0 < node.Rules.Count; ++index_0)
-                    {
-                        node.Rules[index_0] = VisitNullChecked(node.Rules[index_0]);
-                    }
-                }
-=======
                 node.DeletedRegion = VisitNullChecked(node.DeletedRegion);
                 node.InsertedContent = VisitNullChecked(node.InsertedContent);
->>>>>>> 9c18164a
             }
 
             return node;
@@ -683,29 +652,10 @@
 
                 node.Provenance = VisitNullChecked(node.Provenance);
                 if (node.Fixes != null)
-<<<<<<< HEAD
                 {
                     for (int index_0 = 0; index_0 < node.Fixes.Count; ++index_0)
                     {
                         node.Fixes[index_0] = VisitNullChecked(node.Fixes[index_0]);
-                    }
-                }
-            }
-
-            return node;
-        }
-
-        public virtual ResultProvenance VisitResultProvenance(ResultProvenance node)
-        {
-            if (node != null)
-            {
-                if (node.ConversionSources != null)
-=======
->>>>>>> 9c18164a
-                {
-                    for (int index_0 = 0; index_0 < node.ConversionSources.Count; ++index_0)
-                    {
-                        node.ConversionSources[index_0] = VisitNullChecked(node.ConversionSources[index_0]);
                     }
                 }
             }
@@ -763,12 +713,8 @@
                 // OriginalUriBaseIds are directories, not files. We'll disable this visit until the
                 // schema can catch up with this reality.
                 // https://github.com/oasis-tcs/sarif-spec/issues/306
-<<<<<<< HEAD
-                /*if (node.OriginalUriBaseIds != null)
-=======
                 /*
                 if (node.OriginalUriBaseIds != null)
->>>>>>> 9c18164a
                 {
                     var keys = node.OriginalUriBaseIds.Keys.ToArray();
                     foreach (var key in keys)
@@ -779,13 +725,8 @@
                             node.OriginalUriBaseIds[key] = VisitNullChecked(value);
                         }
                     }
-<<<<<<< HEAD
-                }*/
-
-=======
                 }
                 */
->>>>>>> 9c18164a
                 if (node.Files != null)
                 {
                     for (int index_0 = 0; index_0 < node.Files.Count; ++index_0)
@@ -823,10 +764,6 @@
                     }
                 }
 
-<<<<<<< HEAD
-                node.Resources = VisitNullChecked(node.Resources);
-=======
->>>>>>> 9c18164a
                 node.Id = VisitNullChecked(node.Id);
                 if (node.AggregateIds != null)
                 {
