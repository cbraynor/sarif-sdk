﻿// Copyright (c) Microsoft. All rights reserved.
// Licensed under the MIT license. See LICENSE file in the project root for full license information.

using System;
using System.Collections.Generic;
using System.Diagnostics;

using Microsoft.CodeAnalysis.Sarif.Readers;
using Microsoft.CodeAnalysis.Sarif.Sdk;

using Newtonsoft.Json;

namespace Microsoft.CodeAnalysis.Sarif.Writers
{
    /// <summary>An implementation of <see cref="IResultLogWriter"/> that writes the results as JSON to a
    /// <see cref="TextWriter"/>.</summary>
    /// <seealso cref="T:Microsoft.CodeAnalysis.Sarif.IResultLogWriter"/>
    public sealed class ResultLogJsonWriter : IResultLogWriter, IDisposable
    {
        [Flags]
        private enum Conditions
        {
            None = 0x0,
            Initialized = 0x1,
            ToolInfoWritten = 0x2,
            RuleInfoWritten = 0x4,
            RunInfoWritten = 0x8,
            ResultsInitialized = 0x10,
            ResultsClosed = 0x20,
            Disposed = 0x40
        }

        private Conditions _writeConditions;
        private readonly JsonWriter _jsonWriter;
        private readonly JsonSerializer _serializer;

        /// <summary>Initializes a new instance of the <see cref="ResultLogJsonWriter"/> class.</summary>
        /// <param name="jsonWriter">The JSON writer. This class does not take ownership of the JSON
        /// writer; the caller is responsible for destroying it.</param>
        public ResultLogJsonWriter(JsonWriter jsonWriter)
        {
            _jsonWriter = jsonWriter;
            _serializer = new JsonSerializer();
            _serializer.ContractResolver = SarifContractResolver.Instance;
        }

        public void Initialize()
        {
            this.EnsureStateNotAlreadySet(Conditions.Disposed | Conditions.Initialized);

            _jsonWriter.WriteStartObject(); // Begin: resultLog
            _jsonWriter.WritePropertyName("version");
            _jsonWriter.WriteValue(SarifVersion.OneZeroZeroBetaOne.ConvertToText());

            _jsonWriter.WritePropertyName("runLogs");
            _jsonWriter.WriteStartArray(); // Begin: runLogs

            _jsonWriter.WriteStartObject(); // Begin: runLog

            _writeConditions |= Conditions.Initialized;
        }

        /// <summary>Writes a tool information entry to the log. This must be the first entry written into
        /// a log, and it may be written at most once.</summary>
        /// <exception cref="IOException">A file IO error occured. Clients implementing
        /// <see cref="IToolFileConverter"/> should allow these exceptions to propagate.</exception>
        /// <exception cref="InvalidOperationException">Thrown if the tool info block has already been
        /// written.</exception>
        /// <param name="info">The tool information to write.</param>
        /// <seealso cref="M:Microsoft.CodeAnalysis.Sarif.IsarifWriter.WriteToolInfo(ToolInfo)"/>
        public void WriteToolInfo(ToolInfo toolInfo)
        {
            if (toolInfo == null)
            {
                throw new ArgumentNullException("toolInfo");
            }

<<<<<<< HEAD
            EnsureInitialized();
            EnsureNoInProgressSerialization();
            EnsureStateNotAlreadySet(Conditions.Disposed | Conditions.ToolInfoWritten);
=======
            this.EnsureNotDisposed();
            if (_writeState == State.WritingResults)
            {
                throw new InvalidOperationException(SarifResources.ToolInfoAlreadyWritten);
            }

            Debug.Assert(_writeState == State.Initial);

            _jsonWriter.WriteStartObject(); // Begin: sarifLog
            _jsonWriter.WritePropertyName("version");
            _jsonWriter.WriteValue(SarifVersion.OneZeroZeroBetaTwo.ConvertToText());

            _jsonWriter.WritePropertyName("runLogs");
            _jsonWriter.WriteStartArray(); // Begin: runLogs

            _jsonWriter.WriteStartObject(); // Begin: runLog
>>>>>>> 3be19b99

            _jsonWriter.WritePropertyName("toolInfo");
            _serializer.Serialize(_jsonWriter, toolInfo, typeof(ToolInfo));

            _writeConditions |= Conditions.ToolInfoWritten;
        }

        public void WriteRunInfo(RunInfo runInfo)
        {
            if (runInfo == null)
            {
                throw new ArgumentNullException("runInfo");
            }

            EnsureInitialized();
            EnsureNoInProgressSerialization();
            EnsureStateNotAlreadySet(Conditions.Disposed | Conditions.RunInfoWritten);

            _jsonWriter.WritePropertyName("runInfo");
            _serializer.Serialize(_jsonWriter, runInfo, typeof(RunInfo));

            _writeConditions |= Conditions.RunInfoWritten;
        }

        public void WriteRuleInfo(IEnumerable<IRuleDescriptor> ruleDescriptors)
        {
            if (ruleDescriptors == null)
            {
                throw new ArgumentNullException("ruleDescriptors");
            }

            EnsureInitialized();
            EnsureNoInProgressSerialization();
            EnsureStateNotAlreadySet(Conditions.Disposed | Conditions.RuleInfoWritten);

            _jsonWriter.WritePropertyName("ruleInfo");
            _jsonWriter.WriteStartArray();

            foreach(IRuleDescriptor ruleDescriptor in ruleDescriptors)
            {
                RuleDescriptor descriptor = new RuleDescriptor();
                descriptor.Id = ruleDescriptor.Id;
                descriptor.Name = ruleDescriptor.Name;
                descriptor.FullDescription = ruleDescriptor.FullDescription;
                descriptor.ShortDescription = ruleDescriptor.ShortDescription;
                descriptor.Options = ruleDescriptor.Options;
                descriptor.Properties = ruleDescriptor.Properties;
                descriptor.FormatSpecifiers = ruleDescriptor.FormatSpecifiers;

                _serializer.Serialize(_jsonWriter, descriptor, typeof(RuleDescriptor));
            }

            _jsonWriter.WriteEndArray();
        }

<<<<<<< HEAD
        public void OpenResults()
        {
            EnsureInitialized();
            EnsureStateNotAlreadySet(Conditions.Disposed | Conditions.ResultsInitialized | Conditions.ResultsClosed);

            _jsonWriter.WritePropertyName("results");
            _jsonWriter.WriteStartArray(); // Begin: results

            _writeConditions |= Conditions.ResultsInitialized;
        }

        /// <summary>Writes a result to the log. The log must have tool info written first by calling
        /// <see cref="M:WriteToolInfo" />.</summary>
        /// <remarks>This function makes a copy of the data stored in <paramref name="result"/>; if a
=======
        /// <summary>
        /// Writes a result to the log. The log must have tool and run info written first by calling
        /// <see cref="M:WriteToolAndRunInfo" />.
        /// </summary>
        /// <remarks>
        /// This function makes a copy of the data stored in <paramref name="result"/>; if a
>>>>>>> 3be19b99
        /// client wishes to reuse the result instance to avoid allocations they can do so. (This function
        /// may invoke an internal copy of the result or serialize it in place to disk, etc.)
        /// </remarks>
        /// <exception cref="IOException">
        /// A file IO error occured. Clients implementing
        /// <see cref="IToolFileConverter"/> should allow these exceptions to propagate.
        /// </exception>
        /// <exception cref="InvalidOperationException">
        /// Thrown if the tool info is not yet written.
        /// </exception>
        /// <param name="result">
        /// The result to write.
        /// </param>
        /// <seealso cref="M:Microsoft.CodeAnalysis.Sarif.IsarifWriter.WriteResult(Result)"/>
        public void WriteResult(Result result)
        {
            if (result == null)
            {
                throw new ArgumentNullException("result");
            }

            EnsureStateNotAlreadySet(Conditions.Disposed | Conditions.ResultsClosed);

            if ((_writeConditions & Conditions.ResultsInitialized) != Conditions.ResultsInitialized)
            {
                OpenResults();
            }

            _serializer.Serialize(_jsonWriter, result, typeof(Result));
        }

        /// <summary>
        /// Writes a set of results to the log. The log must have tool and run info written first by calling
        /// <see cref="M:WriteToolAndRunInfo" />.
        /// </summary>
        /// <remarks>
        /// This function makes a copy of the data stored in <paramref name="results"/>; if a
        /// client wishes to reuse the result instance to avoid allocations they can do so. (This function
        /// may invoke an internal copy of the result or serialize it in place to disk, etc.)
        /// </remarks>
        /// <exception cref="IOException">
        /// A file IO error occured. Clients implementing
        /// <see cref="IToolFileConverter"/> should allow these exceptions to propagate.
        /// </exception>
        /// <exception cref="InvalidOperationException">
        /// Thrown if the tool info is not yet written.
        /// </exception>
        /// <exception cref="ArgumentNullException">
        /// Thrown if <paramref name="result"/> is null.
        /// </exception>
        ///  <param name="results">
        ///  The results to write.
        ///  </param>
        public void WriteResults(IEnumerable<Result> results)
        {
            foreach (Result result in results)
            {
                WriteResult(result);
            }
        }

        public void CloseResults()
        {
            EnsureStateNotAlreadySet(Conditions.Disposed);

            // We allow some resilience for writers that stream individual results to
            // the log without explicit opening/closing the results object
            if ((_writeConditions & Conditions.ResultsInitialized) != Conditions.ResultsInitialized ||
                (_writeConditions & Conditions.ResultsClosed) == Conditions.ResultsClosed)
            {
                return;
            }

            _jsonWriter.WriteEndArray();
            _writeConditions |= Conditions.ResultsClosed;
        }

        /// <summary>Writes the log footer and closes the underlying <see cref="JsonWriter"/>.</summary>
        /// <seealso cref="M:System.IDisposable.Dispose()"/>
        public void Dispose()
        {
            EnsureInitialized();

            if ((_writeConditions & Conditions.Disposed) == Conditions.Disposed)
            {
                return;
            }

            if (_writeConditions == Conditions.Initialized)
            {
                // Log incomplete. No data should have been written at this point.
            }
            else
            {
                if ((_writeConditions & Conditions.ResultsInitialized) == Conditions.ResultsInitialized)
                {
                    CloseResults();
                }

                // Log complete. Write the end object.

                _jsonWriter.WriteEndObject(); // End: runLog
                _jsonWriter.WriteEndArray();  // End: runLogs
                _jsonWriter.WriteEndObject(); // End: resultsLog
            }

            _writeConditions |= Conditions.Disposed;
        }

        private void EnsureInitialized()
        {
            if (_writeConditions == Conditions.None)
            {
                Initialize();
            }
        }

        private void EnsureStateNotAlreadySet(Conditions invalidConditions)
        {
            Conditions observedInvalidConditions = _writeConditions & invalidConditions;
            if (observedInvalidConditions != Conditions.None)
            {
                // 	InvalidState	One or more invalid states were detected during serialization: {0}	
                throw new InvalidOperationException(string.Format(SarifResources.InvalidState, observedInvalidConditions));
            }
        }

        private void EnsureNoInProgressSerialization()
        {
            // This method ensures that no in-progress serialization
            // underway. Currently, only the results serialization
            // is a multi-step process
            if ((_writeConditions & Conditions.ResultsInitialized) == Conditions.ResultsInitialized &&
                (_writeConditions & Conditions.ResultsClosed) != Conditions.ResultsClosed)
            {
                throw new InvalidOperationException(SarifResources.ResultsSerializationNotComplete);
            }
        }
    }
}<|MERGE_RESOLUTION|>--- conflicted
+++ resolved
@@ -75,28 +75,11 @@
                 throw new ArgumentNullException("toolInfo");
             }
 
-<<<<<<< HEAD
             EnsureInitialized();
             EnsureNoInProgressSerialization();
             EnsureStateNotAlreadySet(Conditions.Disposed | Conditions.ToolInfoWritten);
-=======
-            this.EnsureNotDisposed();
-            if (_writeState == State.WritingResults)
-            {
-                throw new InvalidOperationException(SarifResources.ToolInfoAlreadyWritten);
-            }
-
-            Debug.Assert(_writeState == State.Initial);
-
             _jsonWriter.WriteStartObject(); // Begin: sarifLog
-            _jsonWriter.WritePropertyName("version");
             _jsonWriter.WriteValue(SarifVersion.OneZeroZeroBetaTwo.ConvertToText());
-
-            _jsonWriter.WritePropertyName("runLogs");
-            _jsonWriter.WriteStartArray(); // Begin: runLogs
-
-            _jsonWriter.WriteStartObject(); // Begin: runLog
->>>>>>> 3be19b99
 
             _jsonWriter.WritePropertyName("toolInfo");
             _serializer.Serialize(_jsonWriter, toolInfo, typeof(ToolInfo));
@@ -152,29 +135,17 @@
             _jsonWriter.WriteEndArray();
         }
 
-<<<<<<< HEAD
-        public void OpenResults()
-        {
-            EnsureInitialized();
-            EnsureStateNotAlreadySet(Conditions.Disposed | Conditions.ResultsInitialized | Conditions.ResultsClosed);
-
-            _jsonWriter.WritePropertyName("results");
-            _jsonWriter.WriteStartArray(); // Begin: results
-
-            _writeConditions |= Conditions.ResultsInitialized;
-        }
-
-        /// <summary>Writes a result to the log. The log must have tool info written first by calling
-        /// <see cref="M:WriteToolInfo" />.</summary>
-        /// <remarks>This function makes a copy of the data stored in <paramref name="result"/>; if a
-=======
         /// <summary>
         /// Writes a result to the log. The log must have tool and run info written first by calling
         /// <see cref="M:WriteToolAndRunInfo" />.
         /// </summary>
         /// <remarks>
         /// This function makes a copy of the data stored in <paramref name="result"/>; if a
->>>>>>> 3be19b99
+            _jsonWriter.WriteStartArray(); // Begin: results
+
+            _writeConditions |= Conditions.ResultsInitialized;
+        }
+
         /// client wishes to reuse the result instance to avoid allocations they can do so. (This function
         /// may invoke an internal copy of the result or serialize it in place to disk, etc.)
         /// </remarks>
