﻿// Copyright (c) Microsoft. All rights reserved.
// Licensed under the MIT license. See LICENSE file in the project root for full license information.
using System;
using System.Collections.Generic;
using System.IO;
using System.Linq;
using System.Runtime.CompilerServices;
using Xunit.Abstractions;

namespace Microsoft.CodeAnalysis.Sarif
{
    /// <summary>
    /// Generate random sarif logs for testing.
    /// </summary>
    internal static class RandomSarifLogGenerator
    {
        public static string GeneratorBaseUri = @"C:\src\";

        public static Random GenerateRandomAndLog(ITestOutputHelper output, [CallerMemberName] string testName="")
        {
            // Slightly roundabout.  We want to randomly test this, but we also want to be able to repeat this if the test fails.
            int randomSeed = (new Random()).Next();

            Random random = new Random(randomSeed);

            output.WriteLine($"TestName: {testName} has seed {randomSeed}");

            return random;
        }

        public static SarifLog GenerateSarifLogWithRuns(Random randomGen, int runCount)
        {
            SarifLog log = new SarifLog();

            if (runCount > 0)
            {
                log.Runs = new List<Run>();
            }

            for (int i = 0; i < runCount; i++)
            {
                log.Runs.Add(GenerateRandomRun(randomGen));
            }

            return log;
        }

        public static Run GenerateRandomRun(Random random, int? resultCount = null)
        {
            List<string> ruleIds = new List<string>() { "TEST001", "TEST002", "TEST003", "TEST004", "TEST005" };
            List<Uri> filePaths = GenerateFakeFiles(GeneratorBaseUri, random.Next(20) + 1).Select(a => new Uri(a)).ToList();
            int results = resultCount == null ? random.Next(100) : (int)resultCount;

            return new Run()
            {
                Tool = new Tool
                {
                    Name = "Test",
                    Version = "1.0",
                    RulesMetadata = new List<MessageDescriptor>(GenerateRules(ruleIds))
                },
                Files = GenerateFiles(filePaths),
                Results = GenerateFakeResults(random, ruleIds, filePaths, results)
            };
        }

        public static Run GenerateRandomRunWithoutDuplicateIssues(Random random, IEqualityComparer<Result> comparer, int? resultCount = null)
        {
            Run run = GenerateRandomRun(random, resultCount);
            IList<Result> resultList = run.Results;
            List<Result> uniqueResults = new List<Result>();
            foreach (var result in resultList)
            {
                if (!uniqueResults.Contains(result, comparer))
                {
                    uniqueResults.Add(result);
                }
            }
            run.Results = uniqueResults;
            return run;
        }

        public static IEnumerable<string> GenerateFakeFiles(string baseAddress, int count)
        {
            List<string> results = new List<string>();

            for (int i = 0; i < count; i++)
            {
                results.Add(Path.Combine(baseAddress, Guid.NewGuid().ToString()));
            }

            return results;
        }

        public static IList<Result> GenerateFakeResults(Random random, List<string> ruleIds, List<Uri> filePaths, int resultCount)
        {
            List<Result> results = new List<Result>();
            int fileIndex = random.Next(filePaths.Count);
            for (int i = 0; i < resultCount; i++)
            { 
                results.Add(new Result()
                {
                    RuleId = ruleIds[random.Next(ruleIds.Count)],
                    Locations = new Location[] 
                    {
                        new Location
                        {
                            PhysicalLocation = new PhysicalLocation()
                            {
                                FileLocation = new FileLocation
                                {
                                    Uri = filePaths[fileIndex],
                                    FileIndex = fileIndex
                                },
                            }
                        }
                    }
                });
            }
            return results;
        }

        public static IList<FileData> GenerateFiles(List<Uri> filePaths)
        {
            var files = new List<FileData>();
            foreach (Uri path in filePaths)
            {
                files.Add(
                    new FileData()
                    {
                        FileLocation = new FileLocation
                        {
                            Uri = path
                        }
                    });
            }
            return files;
        }

<<<<<<< HEAD
        public static IList<Rule> GenerateRules(List<string> ruleIds)
        {
            var rules = new List<Rule>();
=======
        public static IList<MessageDescriptor> GenerateRules(List<string> ruleIds)
        {
            var rules = new List<MessageDescriptor>();
>>>>>>> 9c18164a

            foreach (var ruleId in ruleIds)
            {
                rules.Add( 
<<<<<<< HEAD
                    new Rule()
=======
                    new MessageDescriptor()
>>>>>>> 9c18164a
                    {
                        Id = ruleId,
                        FullDescription = new Message
                        {
                            Text = "TestRule"
                        }
                    });
            }
            return rules;
        }
    }
}<|MERGE_RESOLUTION|>--- conflicted
+++ resolved
@@ -137,24 +137,14 @@
             return files;
         }
 
-<<<<<<< HEAD
-        public static IList<Rule> GenerateRules(List<string> ruleIds)
-        {
-            var rules = new List<Rule>();
-=======
         public static IList<MessageDescriptor> GenerateRules(List<string> ruleIds)
         {
             var rules = new List<MessageDescriptor>();
->>>>>>> 9c18164a
 
             foreach (var ruleId in ruleIds)
             {
                 rules.Add( 
-<<<<<<< HEAD
-                    new Rule()
-=======
                     new MessageDescriptor()
->>>>>>> 9c18164a
                     {
                         Id = ruleId,
                         FullDescription = new Message
