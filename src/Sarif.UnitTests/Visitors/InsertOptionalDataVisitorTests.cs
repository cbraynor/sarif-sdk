﻿// Copyright (c) Microsoft. All rights reserved. Licensed under the MIT        
// license. See LICENSE file in the project root for full license information. 

using System;
using System.Collections.Generic;
using System.IO;
using FluentAssertions;
using Microsoft.CodeAnalysis.Sarif.TestUtilities;
using Microsoft.CodeAnalysis.Sarif.Writers;
using Newtonsoft.Json;
using Xunit;
using Xunit.Abstractions;

namespace Microsoft.CodeAnalysis.Sarif.Visitors
{

    public class InsertOptionalDataVisitorTests : FileDiffingTests, IClassFixture<InsertOptionalDataVisitorTests.InsertOptionalDataVisitorTestsFixture>
    {
        public class InsertOptionalDataVisitorTestsFixture : DeletesOutputsDirectoryOnClassInitializationFixture { }

        private OptionallyEmittedData _currentOptionallyEmittedData;

        public InsertOptionalDataVisitorTests(ITestOutputHelper outputHelper, InsertOptionalDataVisitorTestsFixture fixture) : base (outputHelper)
        {
        }

        protected override bool RebaselineExpectedResults => false;

        protected override string ConstructTestOutputFromInputResource(string inputResourceName)
        {
            PrereleaseCompatibilityTransformer.UpdateToCurrentVersion(
                GetResourceText(inputResourceName),
                forceUpdate: false,
                formatting: Formatting.Indented, out string transformedLog);

            SarifLog actualLog = PrereleaseCompatibilityTransformer.UpdateToCurrentVersion(transformedLog, forceUpdate: false, formatting: Formatting.None, out transformedLog);

            Uri originalUri = actualLog.Runs[0].OriginalUriBaseIds["TESTROOT"].Uri;
            string uriString = originalUri.ToString();

            // This code rewrites the log persisted URI to match the test environment
            string currentDirectory = Environment.CurrentDirectory;
            currentDirectory = currentDirectory.Substring(0, currentDirectory.IndexOf(@"\bld\"));
            uriString = uriString.Replace("REPLACED_AT_TEST_RUNTIME", currentDirectory);

            actualLog.Runs[0].OriginalUriBaseIds["TESTROOT"] = new FileLocation { Uri = new Uri(uriString, UriKind.Absolute) };

            var visitor = new InsertOptionalDataVisitor(_currentOptionallyEmittedData);
            visitor.Visit(actualLog.Runs[0]);

            // Restore the remanufactured URI so that file diffing matches
            actualLog.Runs[0].OriginalUriBaseIds["TESTROOT"] = new FileLocation { Uri = originalUri };

            return JsonConvert.SerializeObject(actualLog, Formatting.Indented);
        }

        private void RunTest(string inputResourceName, OptionallyEmittedData optionallyEmittedData)
        {
            _currentOptionallyEmittedData = optionallyEmittedData;
            string expectedOutputResourceName = Path.GetFileNameWithoutExtension(inputResourceName);
            expectedOutputResourceName = expectedOutputResourceName + "_" + optionallyEmittedData.ToString().Replace(", ", "+");
            RunTest(inputResourceName, expectedOutputResourceName);
        }

        [Fact]
        public void InsertOptionalDataVisitor_PersistsHashes()
        {
            RunTest("CoreTests.sarif", OptionallyEmittedData.Hashes);
        }

        [Fact]
        public void InsertOptionalDataVisitor_PersistsTextFiles()
        {
            RunTest("CoreTests.sarif", OptionallyEmittedData.TextFiles);
        }

        [Fact]
        public void InsertOptionalDataVisitor_PersistsRegionSnippets()
        {
            RunTest("CoreTests.sarif", OptionallyEmittedData.RegionSnippets);
        }

        [Fact]
        public void InsertOptionalDataVisitor_PersistsFlattenedMessages()
        {
            RunTest("CoreTests.sarif", OptionallyEmittedData.FlattenedMessages);
        }

        [Fact]
        public void InsertOptionalDataVisitor_PersistsContextRegionSnippets()
        {
            RunTest("CoreTests.sarif", OptionallyEmittedData.ContextRegionSnippets);
        }

        [Fact]
        public void InsertOptionalDataVisitor_PersistsComprehensiveRegionProperties()
        {
            RunTest("CoreTests.sarif", OptionallyEmittedData.ComprehensiveRegionProperties);
        }

        [Fact]
        public void InsertOptionalDataVisitor_PersistsAll()
        {
            RunTest("CoreTests.sarif", 
                OptionallyEmittedData.ComprehensiveRegionProperties | 
                OptionallyEmittedData.RegionSnippets | 
                OptionallyEmittedData.TextFiles | 
                OptionallyEmittedData.Hashes | 
                OptionallyEmittedData.ContextRegionSnippets | 
                OptionallyEmittedData.FlattenedMessages);
        }

        private const int RuleIndex = 0;
        private const string RuleId = nameof(RuleId);
        private const string NotificationId = nameof(NotificationId);

        private const string SharedMessageId = nameof(SharedMessageId);
        private const string SharedKeyRuleMessageValue = nameof(SharedKeyRuleMessageValue);
        private const string SharedKeyGlobalMessageValue = nameof(SharedKeyGlobalMessageValue);

        private const string UniqueRuleMessageId = nameof(UniqueRuleMessageId);
        private const string UniqueRuleMessageValue = nameof(UniqueRuleMessageValue);

        private const string UniqueGlobalMessageId = nameof(UniqueGlobalMessageId);
        private const string UniqueGlobalMessageValue = nameof(UniqueGlobalMessageValue);

        private static Run CreateBasicRunForMessageStringLookupTesting()
        {
            // Returns a run object that defines unique string instances both
            // for an individual rule and in the global strings object. Also
            // defines values for a key that is shared between the rule object
            // and the global table. Used for evaluating string look-up semantics.
            var run = new Run
            {
                Results = new List<Result> { }, // add non-null collections for convenience
                Invocations = new List<Invocation>
                {
                    new Invocation
                    {
                        ToolNotifications = new List<Notification>{ },
                        ConfigurationNotifications = new List<Notification>{ }
                    }
                },
<<<<<<< HEAD
                Resources = new Resources
                {
                    MessageStrings = new Dictionary<string, string>
=======
                Tool = new Tool
                {
                    GlobalMessageStrings = new Dictionary<string, string>
>>>>>>> 9c18164a
                    {
                        [UniqueGlobalMessageId] = UniqueGlobalMessageValue,
                        [SharedMessageId] = SharedKeyGlobalMessageValue
                    },
<<<<<<< HEAD
                    Rules = new List<Rule>
                    {
                        new Rule
=======
                    RulesMetadata = new List<MessageDescriptor>
                    {
                        new MessageDescriptor
>>>>>>> 9c18164a
                        {
                            Id = RuleId,
                            MessageStrings = new Dictionary<string, string>
                            {
                                [UniqueRuleMessageId] = UniqueRuleMessageValue,
                                [SharedMessageId] = SharedKeyRuleMessageValue
                            }
                        }
                    }
                }
            };

            return run;
        }

        [Fact]
        public void InsertOptionalDataVisitorTests_FlattensMessageStringsInResult()
        {
            Run run = CreateBasicRunForMessageStringLookupTesting();

            run.Results.Add(
                new Result
                {
                    RuleId = RuleId,
                    RuleIndex = RuleIndex,
                    Message = new Message
                    {
                        MessageId = UniqueGlobalMessageId
                    }
                });

            run.Results.Add(
                new Result
                {
                    RuleId = RuleId,
                    RuleIndex = RuleIndex,
                    Message = new Message
                    {
                        MessageId = UniqueRuleMessageId
                    }
                });


            run.Results.Add(
                new Result
                {
                    RuleId = RuleId,
                    RuleIndex = RuleIndex,
                    Message = new Message
                    {
                        MessageId = SharedMessageId
                    }
                });


            var visitor = new InsertOptionalDataVisitor(OptionallyEmittedData.FlattenedMessages);
            visitor.Visit(run);

            run.Results[0].Message.Text.Should().Be(UniqueGlobalMessageValue);
            run.Results[1].Message.Text.Should().Be(UniqueRuleMessageValue);

            // Prefer rule-specific value in the event of a message id collision
            run.Results[2].Message.Text.Should().Be(SharedKeyRuleMessageValue);
        }

        [Fact]
        public void InsertOptionalDataVisitorTests_FlattensMessageStringsInNotification()
        {
            Run run = CreateBasicRunForMessageStringLookupTesting();

            IList<Notification> toolNotifications = run.Invocations[0].ToolNotifications;
            IList<Notification> configurationNotifications = run.Invocations[0].ConfigurationNotifications;

            // Shared message id with no overriding rule id
            toolNotifications.Add(
                new Notification
                {
                    Id = NotificationId,
                    Message = new Message {  MessageId = SharedMessageId}
                });
            configurationNotifications.Add(toolNotifications[0]);


            // Notification that refers to a rule that does not contain a message with 
            // the same id as the specified notification id.In this case it is no surprise
            // that the message comes from the global string table.
            toolNotifications.Add(
                new Notification
                {
                    Id = NotificationId,
                    RuleIndex = RuleIndex,
                    Message = new Message { MessageId = UniqueGlobalMessageId }
                });
            configurationNotifications.Add(toolNotifications[1]);


            // Notification that refers to a rule that contains a message with the same
            // id as the specified notification message id. The message should still be
            // retrieved from the global strings table.
            toolNotifications.Add(
                new Notification
                {
                    Id = NotificationId,
                    RuleIndex = RuleIndex,
                    Message = new Message { MessageId = SharedMessageId }
                });
            configurationNotifications.Add(toolNotifications[2]);


            var visitor = new InsertOptionalDataVisitor(OptionallyEmittedData.FlattenedMessages);
            visitor.Visit(run);

            toolNotifications[0].Message.Text.Should().Be(SharedKeyGlobalMessageValue);
            configurationNotifications[0].Message.Text.Should().Be(SharedKeyGlobalMessageValue);

            toolNotifications[1].Message.Text.Should().Be(UniqueGlobalMessageValue);
            configurationNotifications[1].Message.Text.Should().Be(UniqueGlobalMessageValue);

            toolNotifications[2].Message.Text.Should().Be(SharedKeyGlobalMessageValue);
            configurationNotifications[2].Message.Text.Should().Be(SharedKeyGlobalMessageValue);
        }


        [Fact]
        public void InsertOptionalDataVisitorTests_FlattensMessageStringsInFix()
        {
            Run run = CreateBasicRunForMessageStringLookupTesting();

            run.Results.Add(
                new Result
                {
                    RuleId = RuleId,
                    RuleIndex = RuleIndex,
                    Message = new Message
                    {
                        Text = "Some testing occurred."
                    },
                    Fixes = new List<Fix>
                    {
                        new Fix
                        {
                            Description = new Message
                            {
                                MessageId = UniqueGlobalMessageId
                            }
                        },
                        new Fix
                        {
                            Description = new Message
                            {
                                MessageId = UniqueRuleMessageId
                            }
                        },
                        new Fix
                        {
                            Description = new Message
                            {
                                MessageId = SharedMessageId
                            }
                        }
                    }
                });
            run.Results.Add(
                new Result
                {
                    RuleId = "RuleWithNoRulesMetadata",
                    Message = new Message
                    {
                        Text = "Some testing occurred."
                    },
                    Fixes = new List<Fix>
                    {
                        new Fix
                        {
                            Description = new Message
                            {
                                MessageId = SharedMessageId
                            }
                        }
                    }
                });

            var visitor = new InsertOptionalDataVisitor(OptionallyEmittedData.FlattenedMessages);
            visitor.Visit(run);

            run.Results[0].Fixes[0].Description.Text.Should().Be(UniqueGlobalMessageValue);
            run.Results[0].Fixes[1].Description.Text.Should().Be(UniqueRuleMessageValue);

            // Prefer rule-specific value in the event of a message id collision
            run.Results[0].Fixes[2].Description.Text.Should().Be(SharedKeyRuleMessageValue);

            // Prefer global value in the event of no rules metadata
            run.Results[1].Fixes[0].Description.Text.Should().Be(SharedKeyGlobalMessageValue);
        }

        [Fact]
        public void InsertOptionalDataVisitorTests_ResolvesOriginalUriBaseIds()
        {
            string inputFileName = "InsertOptionalDataVisitor.txt";
            string testDirectory = GetTestDirectory("InsertOptionalDataVisitor") + @"\";
            string uriBaseId = "TEST_DIR";
            string fileKey = "#" + uriBaseId + "#" + inputFileName;

            IDictionary<string, FileLocation> originalUriBaseIds = new Dictionary<string, FileLocation> { { uriBaseId, new FileLocation { Uri = new Uri(testDirectory, UriKind.Absolute) } } };

            Run run = new Run()
            {
                DefaultFileEncoding = "UTF-8",
                OriginalUriBaseIds = null,
                Results = new[]
                {
                    new Result()
                    {
                        Locations = new []
                        {
                            new Location
                            {
                                PhysicalLocation = new PhysicalLocation
                                {
                                     FileLocation = new FileLocation
                                     {
                                        Uri = new Uri(inputFileName, UriKind.Relative),
                                        UriBaseId = uriBaseId
                                     }
                                }
                            }
                        }
                    }
                }
            };
                        
            var visitor = new InsertOptionalDataVisitor(OptionallyEmittedData.TextFiles);
            visitor.VisitRun(run);

            run.OriginalUriBaseIds.Should().BeNull();
            run.Files.Count.Should().Be(1);
            run.Files[0].Contents.Should().BeNull();

            visitor = new InsertOptionalDataVisitor(OptionallyEmittedData.TextFiles, originalUriBaseIds);
            visitor.VisitRun(run);

            run.OriginalUriBaseIds.Should().Equal(originalUriBaseIds);
            run.Files[0].Contents.Text.Should().Be(File.ReadAllText(Path.Combine(testDirectory, inputFileName)));
        }

        private static string FormatFailureReason(string failureOutput)
        {
            string message = "the rewritten file should matched the supplied SARIF. ";
            message += failureOutput + Environment.NewLine;

            message = "If the actual output is expected, generate new baselines by setting s_rebaseline == true in the test code and rerunning.";
            return message;
        }
    
        private string NormalizeOptionallyEmittedDataToString(OptionallyEmittedData optionallyEmittedData)
        {
            string result = optionallyEmittedData.ToString();
            return result.Replace(", ", "+");
        }
    }
}<|MERGE_RESOLUTION|>--- conflicted
+++ resolved
@@ -141,28 +141,16 @@
                         ConfigurationNotifications = new List<Notification>{ }
                     }
                 },
-<<<<<<< HEAD
-                Resources = new Resources
-                {
-                    MessageStrings = new Dictionary<string, string>
-=======
                 Tool = new Tool
                 {
                     GlobalMessageStrings = new Dictionary<string, string>
->>>>>>> 9c18164a
                     {
                         [UniqueGlobalMessageId] = UniqueGlobalMessageValue,
                         [SharedMessageId] = SharedKeyGlobalMessageValue
                     },
-<<<<<<< HEAD
-                    Rules = new List<Rule>
-                    {
-                        new Rule
-=======
                     RulesMetadata = new List<MessageDescriptor>
                     {
                         new MessageDescriptor
->>>>>>> 9c18164a
                         {
                             Id = RuleId,
                             MessageStrings = new Dictionary<string, string>
