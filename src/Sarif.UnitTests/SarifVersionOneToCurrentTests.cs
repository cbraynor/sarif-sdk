--- conflicted
+++ resolved
@@ -252,82 +252,6 @@
         public void SarifTransformerTests_ToCurrent_OneRunWithFiles()
         {
             string v1LogText =
-<<<<<<< HEAD
-              @"{
-                  ""version"": ""1.0.0"",
-                  ""runs"": [
-                    {
-                      ""files"": {
-                        ""file:///home/list.txt"": {
-                          ""mimeType"": ""text/plain"",
-                          ""length"": 43,
-                          ""contents"": ""The quick brown fox jumps over the lazy dog"",
-                          ""hashes"": [
-                            {
-                              ""algorithm"": ""sha256"",
-                              ""value"": ""d7a8fbb307d7809469ca9abcb0082e4f8d5651e46d3cdb762d02d0bf37c9e592""
-                            }
-                          ]
-                        },
-                        ""file:///home/buildAgent/bin/app.zip"": {
-                          ""mimeType"": ""application/zip"",
-                          ""properties"": {
-                            ""my_key"": ""some value""
-                          }
-                        },
-                        ""file:///home/buildAgent/bin/app.zip#/docs/intro.docx"": {
-                          ""uri"": ""file:///docs/intro.docx"",
-                          ""mimeType"": ""application/vnd.openxmlformats-officedocument.wordprocessingml.document"",
-                          ""parentKey"": ""file:///home/buildAgent/bin/app.zip"",
-                          ""offset"": 17522,
-                          ""length"": 4050
-                        }
-                      },
-                      ""tool"": {
-                        ""name"": ""CodeScanner"",
-                        ""semanticVersion"": ""2.1.0""
-                      },
-                      ""results"": [
-                      ]
-                    }
-                  ]
-                }";
-
-            SarifLog v2Log = TransformVersionOneToCurrent(v1LogText);
-
-            v2Log.Runs.Should().NotBeNull();
-            v2Log.Runs.Count.Should().Be(1);
-
-            IDictionary<string, FileData> files = v2Log.Runs[0].Files;
-
-            files.Should().NotBeNull();
-            files.Count.Should().Be(3);
-
-            FileData fileData = files["file:///home/list.txt"];
-
-            fileData.MimeType.Should().Be("text/plain");
-            fileData.Length.Should().Be(43);
-            fileData.FileLocation.Should().BeNull();
-            fileData.Contents.Should().NotBeNull();
-            fileData.Contents.Text.Should().Be("The quick brown fox jumps over the lazy dog");
-            fileData.Hashes.Should().NotBeNull();
-            fileData.Hashes[0].Algorithm.Should().Be("sha-256");
-            fileData.Hashes[0].Value.Should().Be("d7a8fbb307d7809469ca9abcb0082e4f8d5651e46d3cdb762d02d0bf37c9e592");
-            fileData.Properties.Should().BeNull();
-
-            fileData = files["file:///home/buildAgent/bin/app.zip"];
-
-            fileData.MimeType.Should().Be("application/zip");
-            fileData.Length.Should().Be(0);
-            fileData.FileLocation.Should().BeNull();
-            fileData.Contents.Should().NotBeNull();
-            fileData.Contents.Binary.Should().BeNull();
-            fileData.Hashes.Should().BeNull();
-            fileData.Properties.Should().NotBeNull();
-            fileData.Properties["my_key"].SerializedValue.Should().Be("\"some value\"");
-
-            fileData = files["file:///home/buildAgent/bin/app.zip#/docs/intro.docx"];
-=======
 @"{
     ""version"": ""1.0.0"",
     ""runs"": [
@@ -417,7 +341,6 @@
     }
   ]
 }";
->>>>>>> 4ef52150
 
             v2LogText.Should().Be(v2LogExpectedText);
         }
@@ -467,7 +390,6 @@
   }";
 
             SarifLog v2Log = TransformVersionOneToCurrent(v1LogText);
-            string v2LogText = JsonConvert.SerializeObject(v2Log, SarifTransformerUtilities.JsonSettingsV2);
 
             string v2LogText = JsonConvert.SerializeObject(v2Log, SarifTransformerUtilities.JsonSettingsV2);
             string v2LogExpectedText =
