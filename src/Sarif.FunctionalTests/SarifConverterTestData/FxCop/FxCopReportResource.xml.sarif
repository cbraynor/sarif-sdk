{
  "version": "1.0.0-beta.2",
  "runLogs": [
    {
      "toolInfo": {
        "name": "FxCop"
      },
<<<<<<< HEAD
=======
      "runInfo": {
        "fileInfo": {
          "$(ProjectDir)/SpecifyCultureInfo/Microsoft.TeamFoundation.Build.Client.dll": [
            {
              "uri": "$(ProjectDir)/SpecifyCultureInfo/Microsoft.TeamFoundation.Build.Client.dll",
              "mimeType": "application/octet-stream"
            }
          ]
        }
      },
>>>>>>> 3be19b99
      "results": [
        {
          "ruleId": "CA1701",
          "fullMessage": "In resource 'OMStrings.resx', referenced by name 'FailedGrantingRightsLogonAsService', correct the spelling of 'Logon' in string value 'Failed to grant rights 'Logon as Service' to {0} ({1}).'\n          ",
          "shortMessage": "ResourceStringCompoundWordsShouldBeCasedCorrectly",
          "locations": [
            {
              "analysisTarget": {
                "uri": "$(ProjectDir)/SpecifyCultureInfo/Microsoft.TeamFoundation.Build.Client.dll"
              },
              "logicalLocation": [
                {
                  "name": "microsoft.teamfoundation.build.client.dll",
                  "kind": "module"
                },
                {
                  "name": "OMStrings.resources",
                  "kind": "resource"
                }
              ],
              "fullyQualifiedLogicalName": "OMStrings.resources"
            }
          ],
          "toolFingerprint": "Logon#StringResourceShouldBeCompoundWord",
          "properties": {
            "Category": "Microsoft.Naming"
          }
        }
      ]
    }
  ]
}<|MERGE_RESOLUTION|>--- conflicted
+++ resolved
@@ -5,8 +5,6 @@
       "toolInfo": {
         "name": "FxCop"
       },
-<<<<<<< HEAD
-=======
       "runInfo": {
         "fileInfo": {
           "$(ProjectDir)/SpecifyCultureInfo/Microsoft.TeamFoundation.Build.Client.dll": [
@@ -17,7 +15,6 @@
           ]
         }
       },
->>>>>>> 3be19b99
       "results": [
         {
           "ruleId": "CA1701",
