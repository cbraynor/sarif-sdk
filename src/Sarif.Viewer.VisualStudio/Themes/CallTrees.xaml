--- conflicted
+++ resolved
@@ -16,29 +16,21 @@
                         <TreeView.Resources>
                             <cvt:CallTreeNodeToTextConverter x:Key="callTreeToTextConverter" />
                             <cvt:ImportanceToForegroundConverter x:Key="importanceToForegroundConverter" />
-<<<<<<< HEAD
-                            <cvt:ImportanceToExclamationPointConverter x:Key="importanceToExclamationPointConverter" />
+                            <cvt:ImportanceToBackgroundConverter x:Key="importanceToBackgroundConverter" />
+                            <cvt:ImportanceToExclamationPointConverter x:Key="importanceToExclamationPointVisibilityConverter" />
                         </TreeView.Resources>
                         <TreeView.ItemTemplate>
                             <HierarchicalDataTemplate DataType="x:Type local:CallTreeNode" ItemsSource="{Binding Children}">
                                 <StackPanel Orientation="Horizontal">
                                     <TextBlock Text="!" FontWeight="Bold" Foreground="Red" 
                                                Visibility="{Binding Location.Importance, 
-                                        Converter={StaticResource importanceToExclamationPointConverter}}" />
+                                                            Converter={StaticResource importanceToExclamationPointVisibilityConverter}}" />
                                     <TextBlock Text="{Binding Converter={StaticResource callTreeToTextConverter}}"
                                                Foreground="{Binding Location.Importance, 
-                                        Converter={StaticResource importanceToForegroundConverter}}" />
+                                                            Converter={StaticResource importanceToForegroundConverter}}"
+                                               Background="{Binding Location.Importance, 
+                                                            Converter={StaticResource importanceToBackgroundConverter}}" />
                                 </StackPanel>
-=======
-                            <cvt:ImportanceToBackgroundConverter x:Key="importanceToBackgroundConverter" />
-                        </TreeView.Resources>
-                        <TreeView.ItemTemplate>
-                            <HierarchicalDataTemplate DataType="x:Type local:CallTreeNode" ItemsSource="{Binding Children}">
-                                <TextBlock Text="{Binding Converter={StaticResource callTreeToTextConverter}}" 
-                                           Background="{Binding Location.Importance, Converter={StaticResource importanceToForegroundConverter}}"                 
-                                           Foreground="{Binding Location.Importance, 
-                                    Converter={StaticResource importanceToForegroundConverter}}" />
->>>>>>> 493c1bff
                             </HierarchicalDataTemplate>
                         </TreeView.ItemTemplate>
                     </TreeView>
