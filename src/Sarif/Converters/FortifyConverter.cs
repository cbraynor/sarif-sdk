--- conflicted
+++ resolved
@@ -44,16 +44,8 @@
                 throw new ArgumentNullException("output");
             }
 
-<<<<<<< HEAD
-            output.WriteToolInfo(new ToolInfo
-            {
-                Name = "Fortify"
-            });
 
             // We can't infer/produce a runInfo object
-
-=======
->>>>>>> 3be19b99
             var settings = new XmlReaderSettings
             {
                 DtdProcessing = DtdProcessing.Ignore,
@@ -61,12 +53,9 @@
                 NameTable = _nameTable
             };
 
-<<<<<<< HEAD
             output.OpenResults();
 
-=======
             var results = new List<Result>();
->>>>>>> 3be19b99
             using (XmlReader reader = XmlReader.Create(input, settings))
             {
                 while (reader.Read())
