--- conflicted
+++ resolved
@@ -48,11 +48,7 @@
             }
         }
 
-<<<<<<< HEAD
-        protected override void Analyze(IRule rule, string rulePointer)
-=======
         protected override void Analyze(MessageDescriptor messageDescriptor, string messageDescriptorPointer)
->>>>>>> 9c18164a
         {
             AnalyzeUri(messageDescriptor.HelpUri, messageDescriptorPointer.AtProperty(SarifPropertyName.HelpUri));
         }
