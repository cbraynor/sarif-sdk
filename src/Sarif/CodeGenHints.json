--- conflicted
+++ resolved
@@ -353,15 +353,9 @@
     {
       "kind": "BaseTypeHint",
       "arguments": {
-<<<<<<< HEAD
-        "namespaceName": "Newtonsoft.Json",
-        "typeName": "JsonConverter",
-        "arguments": [ "typeof(Microsoft.CodeAnalysis.Sarif.Readers.DateTimeConverter)" ]
-=======
-        "baseTypeNames": [
-          "PropertyBagHolder"
-        ]
->>>>>>> 9c18164a
+        "baseTypeNames": [
+          "PropertyBagHolder"
+        ]
       }
     }
   ],
@@ -385,8 +379,6 @@
         "namespaceName": "Newtonsoft.Json",
         "typeName": "JsonConverter",
         "arguments": [ "typeof(Microsoft.CodeAnalysis.Sarif.Readers.EnumConverter)" ]
-<<<<<<< HEAD
-=======
       }
     }
   ],
@@ -397,7 +389,6 @@
         "namespaceName": "Newtonsoft.Json",
         "typeName": "JsonConverter",
         "arguments": [ "typeof(Microsoft.CodeAnalysis.Sarif.Readers.DateTimeConverter)" ]
->>>>>>> 9c18164a
       }
     }
   ],
@@ -451,26 +442,7 @@
       }
     }
   ],
-<<<<<<< HEAD
-  "Resources.MessageStrings": [
-    {
-      "kind": "DictionaryHint"
-    }
-  ],
   "result": [
-    {
-      "kind": "BaseTypeHint",
-      "arguments": {
-        "baseTypeNames": [
-          "PropertyBagHolder"
-        ]
-      }
-    }
-  ],
-  "resultProvenance": [
-=======
-  "result": [
->>>>>>> 9c18164a
     {
       "kind": "BaseTypeHint",
       "arguments": {
@@ -688,19 +660,6 @@
         ]
       }
     },
-<<<<<<< HEAD
-    {
-      "kind": "AttributeHint",
-      "arguments": {
-        "namespaceName": "Newtonsoft.Json",
-        "typeName": "JsonConverter",
-        "arguments": [ "typeof(Microsoft.CodeAnalysis.Sarif.Readers.EnumConverter)" ]
-      }
-    }
-  ],
-  "Run.Files": [
-=======
->>>>>>> 9c18164a
     {
       "kind": "AttributeHint",
       "arguments": {
